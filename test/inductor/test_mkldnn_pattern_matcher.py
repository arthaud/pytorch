# Owner(s): ["module: inductor"]
import contextlib
import itertools

import torch
import torch.ao.quantization.quantizer.x86_inductor_quantizer as xiq

from torch._dynamo import config as dynamo_config
from torch._dynamo.test_case import run_tests, TestCase
from torch._dynamo.utils import counters
from torch._export import capture_pre_autograd_graph
from torch._inductor import config
from torch._inductor.utils import run_and_get_code
from torch.ao.quantization.quantize_pt2e import (
    convert_pt2e,
    prepare_pt2e,
    prepare_qat_pt2e,
)
from torch.ao.quantization.quantizer.x86_inductor_quantizer import X86InductorQuantizer
from torch.nn import functional as F
from torch.testing._internal.common_quantization import (
    skipIfNoDynamoSupport,
    skipIfNoONEDNN,
)
from torch.testing._internal.common_utils import IS_LINUX, skipIfRocm
from torch.testing._internal.inductor_utils import _check_has_dynamic_shape, HAS_CPU


# The dict value is match_nodes(computation_op+unary_op)

unary_list = {
    torch.nn.ReLU(): 2,
    torch.nn.Sigmoid(): 2,
    torch.nn.Tanh(): 2,
    torch.nn.Hardswish(): 6,
    torch.nn.LeakyReLU(0.1, inplace=False): 4,
    torch.nn.Hardtanh(min_val=-0.5, max_val=4, inplace=False): 3,
    torch.nn.Hardtanh(min_val=-0.5, max_val=float("inf"), inplace=False): 3,
    torch.nn.GELU(approximate="none"): 6,
    torch.nn.GELU(approximate="tanh"): 10,
    torch.nn.ReLU6(): 3,
    torch.nn.SiLU(): 3,
    torch.nn.Hardsigmoid(): 5,
}

non_decomposed_unary_list = [
    torch.nn.ReLU,
    torch.nn.Sigmoid,
    torch.nn.Tanh,
]

# The dict value is (match_count, match_nodes, inplace)
binary_list = {
    lambda x, y: torch.add(x, y): (1, 2, False),  # call_function
    lambda x, y: torch.add(y, x): (1, 2, False),  # call_function
    lambda x, y: x.add(y): (1, 2, False),  # call_method
    lambda x, y: x.add_(y): (1, 2, True),  # call_method
    lambda x, y: torch.sub(x, y): (1, 2, False),  # call_function
    lambda x, y: x.sub(y): (1, 2, False),  # call_method
    lambda x, y: x.sub_(y): (1, 2, True),  # call_method
}

quantization_add_fn_list = [
    lambda x, y: torch.add(x, y),
    lambda x, y: x.add(y),
    lambda x, y: x.add_(y),
]


@config.patch({"freezing": True})
class TestPatternMatcherBase(TestCase):
    def _check_unary_is_decomposed(self, unary_fn):
        return not any(
            isinstance(unary_fn, fn)
            for fn in [torch.nn.ReLU, torch.nn.Sigmoid, torch.nn.Tanh]
        )

    def _clone_inputs(self, inputs):
        def clone(x):
            if not isinstance(x, torch.Tensor):
                return x
            return x.clone()

        return tuple(clone(x) for x in inputs)

    def _generate_qdq_quantized_model(self, mod, inputs, is_qat=False):
        maybe_no_grad = contextlib.nullcontext() if is_qat else torch.no_grad()
        with maybe_no_grad:
            export_model = capture_pre_autograd_graph(
                mod,
                inputs,
            )
            quantizer = X86InductorQuantizer()
            quantizer.set_global(
                xiq.get_default_x86_inductor_quantization_config(is_qat=is_qat)
            )
            prepare_model = (
                prepare_qat_pt2e(export_model, quantizer)
                if is_qat
                else prepare_pt2e(export_model, quantizer)
            )
            prepare_model(*inputs)
            convert_model = convert_pt2e(prepare_model, fold_quantize=True)
            torch.ao.quantization.move_exported_model_to_eval(convert_model)
            return convert_model

    def _test_common(
        self,
        mod,
        inputs,
        matcher_count=None,
        matcher_nodes=None,
        atol=1e-5,
        rtol=1.3e-6,
        check_autocast=False,
        check_quantization=False,
        is_qat=False,
        matcher_check_fn=None,
    ):
        counters.clear()
        torch._dynamo.reset()
        maybe_autocast = contextlib.nullcontext()
        assert matcher_check_fn is not None or (
            matcher_count is not None and matcher_nodes is not None
        )
        if check_autocast and torch.ops.mkldnn._is_mkldnn_bf16_supported():
            maybe_autocast = torch.cpu.amp.autocast()
            atol, rtol = 1e-2, 1e-2
        if check_quantization:
            convert_model = self._generate_qdq_quantized_model(mod, inputs, is_qat)
            with torch.no_grad():
                _ = torch.compile(convert_model)(*inputs)
                if matcher_count is not None:
                    self.assertEqual(
                        counters["inductor"]["pattern_matcher_count"], matcher_count
                    )
                if matcher_nodes is not None:
                    self.assertEqual(
                        counters["inductor"]["pattern_matcher_nodes"],
                        matcher_nodes,
                    )
                if matcher_check_fn is not None:
                    matcher_check_fn()
        else:
            with torch.no_grad(), maybe_autocast:
                clone_inputs = self._clone_inputs(inputs)
                expected = mod(*inputs)
                actual = torch.compile(mod)(*clone_inputs)
                torch.testing.assert_close(actual, expected, atol=atol, rtol=rtol)
                self.assertEqual(
                    counters["inductor"]["pattern_matcher_count"], matcher_count
                )
                self.assertEqual(
                    counters["inductor"]["pattern_matcher_nodes"],
                    matcher_nodes,
                )

    def _test_code_common(
        self,
        mod,
        inputs,
        include_ops,
        exclude_ops,
        atol=1e-5,
        rtol=1.3e-6,
        check_quantization=False,
        check_dynamic=None,
    ):
        with torch.no_grad():
            clone_inputs = self._clone_inputs(inputs)
            if check_quantization:
                mod = self._generate_qdq_quantized_model(mod, inputs)
            expected = mod(*inputs)
            actual, (source_code,) = run_and_get_code(
                torch.compile(mod, fullgraph=True, dynamic=check_dynamic),
                *clone_inputs,
            )
            for op in include_ops:
                self.assertIn(op, source_code)
            for op in exclude_ops:
                self.assertNotIn(op, source_code)
            if check_dynamic is not None:
                _check_has_dynamic_shape(self, source_code)
            if not check_quantization:
                # Skip due to reduce range setting for Quantization on preCI system.
                torch.testing.assert_close(actual, expected, atol=atol, rtol=rtol)


class TestPatternMatcher(TestPatternMatcherBase):
    def test_conv2d_unary_cpu(self):
        class M(torch.nn.Module):
            def __init__(
                self,
                unary_fn,
                **kwargs,
            ):
                super().__init__()
                self.conv = torch.nn.Conv2d(3, 16, kernel_size=3, stride=1)
                self.unary_fn = unary_fn

            def forward(self, x):
                x = self.conv(x)
                return self.unary_fn(x)

        options = itertools.product(
            unary_list.keys(),
            [torch.contiguous_format, torch.channels_last],
            [True, False] if torch.ops.mkldnn._is_mkldnn_bf16_supported() else [False],
        )

        for (
            unary_fn,
            memory_format,
            check_autocast,
        ) in options:
            x_shape = (1, 3, 56, 56)
            mod = M(unary_fn).to(memory_format=memory_format).eval()

            v = (
                torch.randn(x_shape, dtype=torch.float32)
                .add(1)
                .to(memory_format=memory_format)
            )
            # Add 1 for weight packing pass.
            match_nodes = unary_list[unary_fn] + 1
            if check_autocast and self._check_unary_is_decomposed(unary_fn):
                # Has extra dtype conversion nodes for autocast.
                match_nodes += 2
            self._test_common(mod, (v,), 2, match_nodes, check_autocast=check_autocast)

    def test_linear_unary(self):
        class M(torch.nn.Module):
            def __init__(
                self,
                unary_fn,
                in_features,
                out_features,
                bias,
                **kwargs,
            ):
                super().__init__()
                self.linear = torch.nn.Linear(
                    in_features,
                    out_features,
                    bias,
                    **kwargs,
                )
                self.unary_fn = unary_fn

            def forward(self, x):
                x = self.linear(x)
                return self.unary_fn(x)

        options = itertools.product(unary_list, [True, False])
        dtype = torch.bfloat16
        if torch.ops.mkldnn._is_mkldnn_bf16_supported():
            for unary_fn, bias in options:
                mod = M(unary_fn, 10, 30, bias=bias).eval()
                # only fuse for linear when the dtype is bf16
                mod = mod.to(dtype)
                v = torch.randn(2, 10).to(dtype)
                # packing pass + unary fusion.
                matcher_count = 2
                # Add 1 for weight packing pass.
                matcher_nodes = unary_list[unary_fn] + 1
                if self._check_unary_is_decomposed(unary_fn):
                    # Has extra dtype conversion nodes for autocast.
                    matcher_nodes += 2
                self._test_common(
                    mod, (v,), matcher_count, matcher_nodes, check_autocast=True
                )

    def test_linear_fp32(self):
        class M(torch.nn.Module):
            def __init__(self, bias):
                super().__init__()
                self.linear = torch.nn.Linear(10, 30, bias)

            def forward(self, x):
                return self.linear(x)

        for bias in [True, False]:
            mod = M(bias=bias).eval()
            v = torch.randn(2, 10)
            # packing pass.
            matcher_count = 1
            matcher_nodes = 1
            self._test_common(mod, (v,), matcher_count, matcher_nodes)

    def test_conv_transpose2d_unary(self):
        class M(torch.nn.Module):
            def __init__(
                self,
                unary_fn,
                **kwargs,
            ):
                super().__init__()
                self.conv_transpose2d = torch.nn.ConvTranspose2d(
                    3, 16, 3, stride=2, padding=1
                )
                self.unary_fn = unary_fn

            def forward(self, x):
                x = self.conv_transpose2d(x)
                return self.unary_fn(x)

        options = itertools.product(
            unary_list,
            [torch.contiguous_format, torch.channels_last],
            [True, False] if torch.ops.mkldnn._is_mkldnn_bf16_supported() else [False],
        )

        for unary_fn, memory_format, check_autocast in options:
            x_shape = (1, 3, 28, 28)
            mod = M(unary_fn).eval()

            v = torch.randn(x_shape, dtype=torch.float32).to(
                memory_format=memory_format
            )
            # Add 1 for weight packing pass.
            match_nodes = unary_list[unary_fn] + 1
            if check_autocast and self._check_unary_is_decomposed(unary_fn):
                # Has extra dtype conversion nodes for autocast.
                match_nodes += 2
            self._test_common(mod, (v,), 2, match_nodes, check_autocast=check_autocast)

    def test_conv2d_binary(self):
        class M(torch.nn.Module):
            def __init__(
                self,
                binary_fn,
                has_relu,
                **kwargs,
            ):
                super().__init__()
                self.conv1 = torch.nn.Conv2d(3, 16, kernel_size=3, stride=1)
                self.conv2 = torch.nn.Conv2d(3, 16, kernel_size=3, stride=1)
                self.binary_fn = binary_fn
                self.has_relu = has_relu

            def forward(self, x):
                x1 = self.conv1(x)
                x2 = self.conv2(x)
                if has_relu:
                    return self.binary_fn(x1, x2).relu()
                else:
                    return self.binary_fn(x1, x2)

        test_memory_format = [torch.contiguous_format, torch.channels_last]
        options = itertools.product(
            binary_list,
            [True, False],
            test_memory_format,
        )

        for (
            binary_fn,
            has_relu,
            memory_format,
        ) in options:
            x_shape = (1, 3, 56, 56)
            mod = M(binary_fn, has_relu).eval()
            v = (
                torch.randn(x_shape, dtype=torch.float32, requires_grad=True)
                .add(1)
                .to(memory_format=memory_format)
            )
            match_count = binary_list[binary_fn][0] + 2
            match_nodes = binary_list[binary_fn][1]
            if has_relu:
                match_nodes += 1
            self._test_common(mod, (v,), match_count, match_nodes + 2)

    def test_linear_binary(self):
        class M(torch.nn.Module):
            def __init__(self, binary_fn, in_channels, out_channels, bias, **kwargs):
                super().__init__()
                self.linear = torch.nn.Linear(
                    in_channels, out_channels, bias=bias, **kwargs
                )
                self.binary_fn = binary_fn

            def forward(self, x, y):
                x = self.linear(x)
                x = self.binary_fn(x, y.clone())
                return x

        options = itertools.product(binary_list, [[2, 3, 10], [2, 10]], [True, False])
        dtype = torch.bfloat16
        out_feature = 30
        if torch.ops.mkldnn._is_mkldnn_bf16_supported():
            for binary_fn, input_shape, bias in options:
                torch._dynamo.reset()
                # addmm(mm) + (linear+add)
                match_count = 2
                match_nodes = 3
                if len(input_shape) == 3:
                    is_inplace = binary_list[binary_fn][2]
                    # view + linear + view(joint_graph+freeze pass)
                    match_count = match_count + 5 if is_inplace else match_count + 3
                    match_nodes = match_nodes + 7 if is_inplace else match_nodes + 5
                mod = M(binary_fn, input_shape[-1], out_feature, bias).to(dtype).eval()
                v = torch.randn(input_shape).to(dtype)
                other = torch.randn(input_shape[:-1] + [out_feature]).to(dtype)
                mod_c = torch.compile(mod)
                out, code = run_and_get_code(mod_c, v, other)
                self.assertEqual(out, mod(v, other), rtol=1e-2, atol=1e-2)
                # TODO - assert fusions work code

    def test_multi_linear_share_same_input(self):
        # llama pattern.
        class M(torch.nn.Module):
            def __init__(
                self,
            ):
                super().__init__()
                self.w1 = torch.nn.Linear(16, 16, bias=False)
                self.w2 = torch.nn.Linear(16, 16, bias=False)

            def forward(self, x):
                return F.silu(self.w1(x)) * F.relu(self.w2(x))

        mod = M().to(torch.bfloat16).eval()
        if torch.ops.mkldnn._is_mkldnn_bf16_supported():
            v = torch.randn(2, 4, 16).to(torch.bfloat16)
            # 1. view(match_count=4, match_nodes=4).
            # 2. mm to packed linear(match_count=2, match_nodes=2).
            # 3. view+linear+view to linear(match_count=2, match_nodes=6).
            # 4. linear+silu fusion(match_count=1, match_nodes=5)
            # 5. linear+relu fusion(match_count=1, match_nodes=2)

            match_count = 10
            match_nodes = 19
            self._test_common(mod, (v,), match_count, match_nodes, rtol=1e-2, atol=1e-2)

    @skipIfNoDynamoSupport
    @skipIfNoONEDNN
    @skipIfRocm
    def test_qconv2d_cpu(self):
        r"""
        This testcase will quantize a single Conv2d module.
        """

        class M(torch.nn.Module):
            def __init__(
                self,
                **kwargs,
            ):
                super().__init__()
                self.conv = torch.nn.Conv2d(3, 128, kernel_size=3, stride=1)

            def forward(self, x):
                return self.conv(x)

        mod = M().eval()
        v = torch.randn((1, 3, 8, 8), dtype=torch.float32, requires_grad=False).add(1)

<<<<<<< HEAD
        def matcher_check_fn():
            # 1. Dequant-Conv2D pattern matched in QConv2D weight prepack * 1
            #    [convert_element_type_1, sub, mul_1, dequantize_per_channel, clone, convolution]
            self.assertEqual(
                counters["inductor"]["qconv2d_weight_prepack_matcher_count"], 1
            )
            self.assertEqual(
                counters["inductor"]["qconv2d_weight_prepack_matcher_nodes"], 6
            )
            # 2. QConv2D Unary fusion in post-grad fusion pass * 1
            #    [qconv2d_pointwise_default, div_1, round_2, add_1, clamp_min_1, clamp_max_1, convert_element_type_2]
            self.assertEqual(counters["inductor"]["qconv2d_unary_matcher_count"], 1)
            self.assertEqual(counters["inductor"]["qconv2d_unary_matcher_nodes"], 7)

        self._test_common(
            mod,
            (v,),
=======
        # Totally pattern_matcher_count 2,
        # pattern_matcher_nodes 8
        # 1. pair of to_int8 and to_fp32 at conv input matched in pointless_convert pass
        #    at torch/_inductor/fx_passes/joint_graph.py: [convert_element_type, convert_element_type_1]
        # 2. dequant-conv pattern matched in quantization weight prepack
        #    [convert_element_type_1, sub, mul_1, dequantize_per_channel, clone, convolution]
        self._test_common(
            mod,
            (v,),
            2,
            8,
>>>>>>> ada1aee8
            check_quantization=True,
            matcher_check_fn=matcher_check_fn,
        )

    @skipIfNoDynamoSupport
    @skipIfNoONEDNN
    @skipIfRocm
    def test_qconv2d_relu_cpu(self):
        r"""
        This testcase will quantize Conv2d->ReLU pattern.
        """

        class M(torch.nn.Module):
            def __init__(
                self,
                **kwargs,
            ):
                super().__init__()
                self.conv = torch.nn.Conv2d(3, 128, kernel_size=3, stride=1)
                self.unary_fn = torch.nn.ReLU()

            def forward(self, x):
                return self.unary_fn(self.conv(x))

        mod = M().eval()
        v = torch.randn((1, 3, 8, 8), dtype=torch.float32, requires_grad=False).add(1)

<<<<<<< HEAD
        def matcher_check_fn():
            # 1. Dequant-Conv2D pattern matched in quantization weight prepack * 1
            #    [convert_element_type_1, sub, mul_1, dequantize_per_channel, clone, convolution]
            self.assertEqual(
                counters["inductor"]["qconv2d_weight_prepack_matcher_count"], 1
            )
            self.assertEqual(
                counters["inductor"]["qconv2d_weight_prepack_matcher_nodes"], 6
            )
            # 2. QConv2D Unary fusion in post-grad fusion pass * 1
            #    [qconv2d_pointwise_default, relu, div_1, round_2, add_1,
            #     clamp_min_1, clamp_max_1, convert_element_type_2]
            self.assertEqual(counters["inductor"]["qconv2d_unary_matcher_count"], 1)
            self.assertEqual(counters["inductor"]["qconv2d_unary_matcher_nodes"], 8)

        self._test_common(
            mod,
            (v,),
=======
        # Totally pattern_matcher_count 3,
        # pattern_matcher_nodes 10
        # 1. pair of to_int8 and to_fp32 at conv input matched in pointless_convert pass
        #    at torch/_inductor/fx_passes/joint_graph.py: [convert_element_type, convert_element_type_1]
        # 2. dequant-conv pattern matched in quantization weight prepack
        #    [convert_element_type_1, sub, mul_1, dequantize_per_channel, clone, convolution]
        # 3. Quantization fusion in post-grad fusion pass
        #    [qconv2d_pointwise_default, relu]
        self._test_common(
            mod,
            (v,),
            3,
            10,
>>>>>>> ada1aee8
            check_quantization=True,
            matcher_check_fn=matcher_check_fn,
        )

    @skipIfNoDynamoSupport
    @skipIfNoONEDNN
    @skipIfRocm
    def test_qconv2d_add_cpu(self):
        r"""
        This testcase will quantize a Conv2d->Add pattern as:
                 X
               /   \
        Conv1(X)   Conv2(X)
               \   /
                Add
                 |
                 Y
        """

        class M(torch.nn.Module):
            def __init__(
                self,
                add_fn,
                **kwargs,
            ):
                super().__init__()
                self.conv1 = torch.nn.Conv2d(3, 6, kernel_size=3, stride=1)
                self.conv2 = torch.nn.Conv2d(3, 6, kernel_size=3, stride=1)
                self.add_fn = add_fn

            def forward(self, x):
                x1 = self.conv1(x)
                x2 = self.conv2(x)
                return self.add_fn(x1, x2)

        for add_fn in quantization_add_fn_list:
            mod = M(add_fn).eval()
            v = torch.randn((1, 3, 8, 8), dtype=torch.float32, requires_grad=False).add(
                1
            )
<<<<<<< HEAD

            def matcher_check_fn():
                # 1. Dequant-Conv2D pattern matched in quantization weight prepack * 2
                #    [convert_element_type_1, sub, mul_1, dequantize_per_channel, clone, convolution]
                self.assertEqual(
                    counters["inductor"]["qconv2d_weight_prepack_matcher_count"], 2
                )
                self.assertEqual(
                    counters["inductor"]["qconv2d_weight_prepack_matcher_nodes"], 12
                )
                # 2. Qconv2d Binary fusion in post-grad fusion pass * 1
                #    [qconv2d_pointwise_default_1, convert_element_type_5, sub_2, mul_5, add_3, mul_6, round_4, add_4,
                #     clamp_min_3, clamp_max_3, convert_element_type_6]
                self.assertEqual(
                    counters["inductor"]["qconv2d_binary_matcher_count"], 1
                )
                self.assertEqual(
                    counters["inductor"]["qconv2d_binary_matcher_nodes"], 11
                )

            self._test_common(
                mod,
                (v,),
=======
            # Totally 6 pattern_matcher_count, 26 pattern_matcher_nodes
            # 1. Pair of to_int8 and to_fp32 at conv input * 1
            #    matched in pointless_convert pass at
            #    torch/_inductor/fx_passes/joint_graph.py: [convert_element_type, convert_element_type_1]
            #    NB: since quant workflow now duplicates DQ node, for each user, we wont necessarily see
            #        pointless_convert. A pointless convert appears in [q -> dq] decomposed, in inductor
            #        decomp, as [mul(fp32) -> add(fp32) -> to_int8 -> to_float -> sub -> mul]
            #        However when dq has multiple users we will have
            #        [mul(fp32) -> add(fp32) -> to_int8 -> to_float -> sub -> mul]
            #                                          \-> to_float -> sub -> mul]
            #        So for now we will discount one pattern here
            # 2. Dequant pattern matcher for dequant promotion * 1
            #    [convert_element_type_3, sub_1, mul_3]
            # 3. Dequant-conv pattern matched in quantization weight prepack * 2
            #    [convert_element_type_1, sub, mul_1, dequantize_per_channel, clone, convolution]
            # 4. Quantization fusion in post-grad fusion pass * 1
            #    [qconv2d_pointwise_default, div_1, round_2, add_1, clamp_min_1, clamp_max_1, convert_element_type_2]
            # 5. Qconv2d_add * 1
            #    [qconv2d_pointwise_default_1, add_2]
            self._test_common(
                mod,
                (v,),
                6,
                26,
>>>>>>> ada1aee8
                check_quantization=True,
                matcher_check_fn=matcher_check_fn,
            )

    @skipIfNoDynamoSupport
    @skipIfNoONEDNN
    @skipIfRocm
    def test_qconv2d_add_relu_cpu(self):
        r"""
        This testcase will quantize a Conv2d->Add->ReLU pattern as:
                 X
               /   \
        Conv1(X)   Conv2(X)
               \   /
                Add
                 |
                ReLU
                 |
                 Y
        """

        class M(torch.nn.Module):
            def __init__(
                self,
                add_fn,
                **kwargs,
            ):
                super().__init__()
                self.conv1 = torch.nn.Conv2d(3, 6, kernel_size=3, stride=1)
                self.conv2 = torch.nn.Conv2d(3, 6, kernel_size=3, stride=1)
                self.add_fn = add_fn
                self.relu = torch.nn.ReLU()

            def forward(self, x):
                x1 = self.conv1(x)
                x2 = self.conv2(x)
                return self.relu(self.add_fn(x1, x2))

        for add_fn in quantization_add_fn_list:
            mod = M(add_fn).eval()
            v = torch.randn((1, 3, 8, 8), dtype=torch.float32, requires_grad=False).add(
                1
            )
<<<<<<< HEAD

            def matcher_check_fn():
                # 1. Dequant-conv pattern matched in quantization weight prepack * 2
                #    [convert_element_type_1, sub, mul_1, dequantize_per_channel, clone, convolution]
                self.assertEqual(
                    counters["inductor"]["qconv2d_weight_prepack_matcher_count"], 2
                )
                self.assertEqual(
                    counters["inductor"]["qconv2d_weight_prepack_matcher_nodes"], 12
                )
                # 2. Qconv2d Binary fusion in post-grad fusion pass * 1
                #    [qconv2d_pointwise_default_1, convert_element_type_5, sub_2, mul_5, add_3, relu,
                #     mul_6, round_4, add_4, clamp_min_3, clamp_max_3, convert_element_type_6]
                self.assertEqual(
                    counters["inductor"]["qconv2d_binary_matcher_count"], 1
                )
                self.assertEqual(
                    counters["inductor"]["qconv2d_binary_matcher_nodes"], 12
                )

            self._test_common(
                mod,
                (v,),
=======
            # Totally 6 pattern_matcher_count, 27 pattern_matcher_nodes
            # 1. Pair of to_int8 and to_fp32 at conv input * 1, extra input of add * 1
            #    matched in pointless_convert pass at
            #    torch/_inductor/fx_passes/joint_graph.py: [convert_element_type, convert_element_type_1]
            #    NB: since quant workflow now duplicates DQ node, for each user, we wont necessarily see
            #        pointless_convert. A pointless convert appears in [q -> dq] decomposed, in inductor
            #        decomp, as [mul(fp32) -> add(fp32) -> to_int8 -> to_float -> sub -> mul]
            #        However when dq has multiple users we will have
            #        [mul(fp32) -> add(fp32) -> to_int8 -> to_float -> sub -> mul]
            #                                          \-> to_float -> sub -> mul]
            #        So for now we will discount one pattern here
            # 2. Dequant pattern matcher for dequant promotion * 1
            #    [convert_element_type_3, sub_1, mul_3]
            # 3. Dequant-conv pattern matched in quantization weight prepack * 2
            #    [convert_element_type_1, sub, mul_1, dequantize_per_channel, clone, convolution]
            # 4. Quantization fusion in post-grad fusion pass * 1
            #    [qconv2d_pointwise_default, div_1, round_2, add_1, clamp_min_1, clamp_max_1, convert_element_type_2]
            # 5. Qconv2d_add * 1
            #    [qconv2d_pointwise_default_1, add_3, relu]
            self._test_common(
                mod,
                (v,),
                6,
                27,
>>>>>>> ada1aee8
                check_quantization=True,
                matcher_check_fn=matcher_check_fn,
            )

    @skipIfNoDynamoSupport
    @skipIfNoONEDNN
    @skipIfRocm
    def test_qat_qconv2d(self):
        r"""
        This testcase will quantize a single Conv2d module with qat flow.
        """

        class M(torch.nn.Module):
            def __init__(
                self,
                **kwargs,
            ):
                super().__init__()
                self.conv = torch.nn.Conv2d(3, 128, kernel_size=3, stride=1)
                self.bn = torch.nn.BatchNorm2d(128)

            def forward(self, x):
                return self.bn(self.conv(x))

        mod = M().train()
        v = torch.randn((1, 3, 8, 8), dtype=torch.float32, requires_grad=True).add(1)

        def matcher_check_fn():
            # 1. Dequant-conv pattern matched in quantization weight prepack * 1
            #    [convert_element_type_1, sub, mul_1, dequantize_per_channel, clone, convolution]
            self.assertEqual(
                counters["inductor"]["qconv2d_weight_prepack_matcher_count"], 1
            )
            self.assertEqual(
                counters["inductor"]["qconv2d_weight_prepack_matcher_nodes"], 6
            )
            # 2. QConv2D Unary fusion in post-grad fusion pass * 1
            #    [qconv2d_pointwise_default, div_1, round_2, add_1, clamp_min_1, clamp_max_1, convert_element_type_2]
            self.assertEqual(counters["inductor"]["qconv2d_unary_matcher_count"], 1)
            self.assertEqual(counters["inductor"]["qconv2d_unary_matcher_nodes"], 7)

        self._test_common(
            mod,
            (v,),
            check_quantization=True,
            is_qat=True,
            matcher_check_fn=matcher_check_fn,
        )

    @skipIfNoDynamoSupport
    @skipIfNoONEDNN
    @skipIfRocm
    def test_qat_qconv2d_relu(self):
        r"""
        This testcase will quantize Conv2d->ReLU pattern with qat flow.
        """

        class M(torch.nn.Module):
            def __init__(
                self,
                **kwargs,
            ):
                super().__init__()
                self.conv = torch.nn.Conv2d(3, 128, kernel_size=3, stride=1)
                self.unary_fn = torch.nn.ReLU()
                self.bn = torch.nn.BatchNorm2d(128)

            def forward(self, x):
                return self.unary_fn(self.bn(self.conv(x)))

        mod = M()
        v = torch.randn((1, 3, 8, 8), dtype=torch.float32, requires_grad=True).add(1)

        def matcher_check_fn():
            # 1. Dequant-conv pattern matched in quantization weight prepack * 1
            #    [convert_element_type_1, sub, mul_1, dequantize_per_channel, clone, convolution]
            self.assertEqual(
                counters["inductor"]["qconv2d_weight_prepack_matcher_count"], 1
            )
            self.assertEqual(
                counters["inductor"]["qconv2d_weight_prepack_matcher_nodes"], 6
            )
            # 2. QConv2D Unary fusion in post-grad fusion pass * 1
            #    [qconv2d_pointwise_default, relu, div_1, round_2, add_1, clamp_min_1, clamp_max_1, convert_element_type_2]
            self.assertEqual(counters["inductor"]["qconv2d_unary_matcher_count"], 1)
            self.assertEqual(counters["inductor"]["qconv2d_unary_matcher_nodes"], 8)

        self._test_common(
            mod,
            (v,),
            check_quantization=True,
            is_qat=True,
            matcher_check_fn=matcher_check_fn,
        )

    @skipIfNoDynamoSupport
    @skipIfNoONEDNN
    @skipIfRocm
    def test_qat_qconv2d_add(self):
        r"""
        This testcase will quantize a Conv2d->Add pattern as:
                 X
               /   \
        Conv1(X)   Conv2(X)
               \   /
                Add
                 |
                 Y
        """

        class M(torch.nn.Module):
            def __init__(
                self,
                **kwargs,
            ):
                super().__init__()
                self.conv1 = torch.nn.Conv2d(3, 6, kernel_size=3, stride=1)
                self.bn1 = torch.nn.BatchNorm2d(6)
                self.conv2 = torch.nn.Conv2d(3, 6, kernel_size=3, stride=1)
                self.bn2 = torch.nn.BatchNorm2d(6)

            def forward(self, x):
                x1 = self.bn1(self.conv1(x))
                x2 = self.bn2(self.conv2(x))
                return x1 + x2

        mod = M().train()
        v = torch.randn((1, 3, 8, 8), dtype=torch.float32, requires_grad=True).add(1)

        def matcher_check_fn():
            # 1. Dequant-conv pattern matched in quantization weight prepack * 2
            #    [convert_element_type_1, sub, mul_1, dequantize_per_channel, clone, convolution]
            self.assertEqual(
                counters["inductor"]["qconv2d_weight_prepack_matcher_count"], 2
            )
            self.assertEqual(
                counters["inductor"]["qconv2d_weight_prepack_matcher_nodes"], 12
            )
            # 2. Qconv2d Binary fusion in post-grad fusion pass * 1
            #    [qconv2d_pointwise_default_1, convert_element_type_5, sub_2, mul_5, add_3, mul_6, round_4, add_4,
            #     clamp_min_3, clamp_max_3, convert_element_type_6]
            self.assertEqual(counters["inductor"]["qconv2d_binary_matcher_count"], 1)
            self.assertEqual(counters["inductor"]["qconv2d_binary_matcher_nodes"], 11)

        self._test_common(
            mod,
            (v,),
            check_quantization=True,
            is_qat=True,
            matcher_check_fn=matcher_check_fn,
        )

    @skipIfNoDynamoSupport
    @skipIfNoONEDNN
    @skipIfRocm
    def test_qat_qconv2d_add_relu(self):
        r"""
        This testcase will quantize a Conv2d->Add->ReLU pattern as:
                 X
               /   \
        Conv1(X)   Conv2(X)
               \   /
                Add
                 |
                ReLU
                 |
                 Y
        """

        class M(torch.nn.Module):
            def __init__(
                self,
                **kwargs,
            ):
                super().__init__()
                self.conv1 = torch.nn.Conv2d(3, 6, kernel_size=3, stride=1)
                self.bn1 = torch.nn.BatchNorm2d(6)
                self.conv2 = torch.nn.Conv2d(3, 6, kernel_size=3, stride=1)
                self.bn2 = torch.nn.BatchNorm2d(6)
                self.relu = torch.nn.ReLU()

            def forward(self, x):
                x1 = self.bn1(self.conv1(x))
                x2 = self.bn2(self.conv2(x))
                return self.relu(x1 + x2)

        mod = M().train()
        v = torch.randn((1, 3, 8, 8), dtype=torch.float32, requires_grad=True).add(1)

        def matcher_check_fn():
            # 1. Dequant-conv pattern matched in quantization weight prepack * 2
            #    [convert_element_type_1, sub, mul_1, dequantize_per_channel, clone, convolution]
            self.assertEqual(
                counters["inductor"]["qconv2d_weight_prepack_matcher_count"], 2
            )
            self.assertEqual(
                counters["inductor"]["qconv2d_weight_prepack_matcher_nodes"], 12
            )
            # 2. Qconv2d Binary fusion in post-grad fusion pass * 1
            #    [qconv2d_pointwise_default_1, convert_element_type_5, sub_2, mul_5, add_3, relu, mul_6, round_4, add_4,
            #     clamp_min_3, clamp_max_3, convert_element_type_6]
            self.assertEqual(counters["inductor"]["qconv2d_binary_matcher_count"], 1)
            self.assertEqual(counters["inductor"]["qconv2d_binary_matcher_nodes"], 12)

        self._test_common(
            mod,
            (v,),
            check_quantization=True,
            is_qat=True,
            matcher_check_fn=matcher_check_fn,
        )

    @skipIfNoDynamoSupport
    @skipIfNoONEDNN
    @skipIfRocm
    def test_qconv2d_dequant_promotion_cpu(self):
        r"""
        This testcase tests if dequant node before conv2d is promoted correctly:
                 X
                 |
              Conv1(X)
               /   \
        Conv2(X)   Conv3(X)
               \   /
                Add
                 |
                 Y
        """

        class M(torch.nn.Module):
            def __init__(
                self,
                **kwargs,
            ):
                super().__init__()
                self.conv1 = torch.nn.Conv2d(3, 6, kernel_size=3, stride=1)
                self.conv2 = torch.nn.Conv2d(6, 6, kernel_size=3, stride=1)
                self.conv3 = torch.nn.Conv2d(6, 6, kernel_size=3, stride=1)

            def forward(self, x):
                temp = self.conv1(x)
                temp = self.conv2(temp) + self.conv3(temp)
                return temp

        mod = M().eval()
        v = torch.randn((1, 3, 8, 8), dtype=torch.float32, requires_grad=False).add(1)

<<<<<<< HEAD
        def matcher_check_fn():
            # 1. Dequant pattern matcher for dequant promotion * 1
            #    [convert_element_type_3, sub_1, mul_3]
            self.assertEqual(counters["inductor"]["dequant_promotion_matcher_count"], 1)
            self.assertEqual(counters["inductor"]["dequant_promotion_matcher_nodes"], 3)
            # 2. Dequant-conv pattern matched in quantization weight prepack * 3
            #    [convert_element_type_1, sub, mul_1, dequantize_per_channel, clone, convolution]
            self.assertEqual(
                counters["inductor"]["qconv2d_weight_prepack_matcher_count"], 3
            )
            self.assertEqual(
                counters["inductor"]["qconv2d_weight_prepack_matcher_nodes"], 18
            )
            # 3. QConv2D Unary fusion in post-grad fusion pass * 2
            #    [qconv2d_pointwise_default, div_1, round_2, add_1, clamp_min_1, clamp_max_1, convert_element_type_2]
            self.assertEqual(counters["inductor"]["qconv2d_unary_matcher_count"], 2)
            self.assertEqual(counters["inductor"]["qconv2d_unary_matcher_nodes"], 14)
            # 4. Qconv2d Binary fusion in post-grad fusion pass * 1
            #    [qconv2d_pointwise_default_1, convert_element_type_5, sub_2, mul_5, add_3, mul_6, round_4, add_4,
            #     clamp_min_3, clamp_max_3, convert_element_type_6]
            self.assertEqual(counters["inductor"]["qconv2d_binary_matcher_count"], 1)
            self.assertEqual(counters["inductor"]["qconv2d_binary_matcher_nodes"], 11)

        self._test_common(
            mod,
            (v,),
=======
        # Totally 9 pattern_matcher_count, 41 pattern_matcher_nodes for conv
        # 1. Pair of to_int8 and to_fp32 at conv input * 2, extra input of add * 1
        #    matched in pointless_convert pass at
        #    torch/_inductor/fx_passes/joint_graph.py: [convert_element_type, convert_element_type_1]
        #    NB: since quant workflow now duplicates DQ node, for each user, we wont necessarily see
        #        pointless_convert. A pointless convert appears in [q -> dq] decomposed, in inductor
        #        decomp, as [mul(fp32) -> add(fp32) -> to_int8 -> to_float -> sub -> mul]
        #        However when dq has multiple users we will have
        #        [mul(fp32) -> add(fp32) -> to_int8 -> to_float -> sub -> mul]
        #                                          \-> to_float -> sub -> mul]
        #        So for now we will discount one pattern here
        # 2. Dequant pattern matcher for dequant promotion * 1
        #    [convert_element_type_3, sub_1, mul_3]
        # 3. Dequant-conv pattern matched in quantization weight prepack * 3
        #    [convert_element_type_1, sub, mul_1, dequantize_per_channel, clone, convolution]
        # 4. Quantization fusion in post-grad fusion pass * 2
        #    [qconv2d_pointwise_default, div_1, round_2, add_1, clamp_min_1, clamp_max_1, convert_element_type_2]
        # 5. Qconv2d_add * 1
        #    [qconv2d_pointwise_default_1, add_3]
        self._test_common(
            mod,
            (v,),
            9,
            41,
>>>>>>> ada1aee8
            check_quantization=True,
            matcher_check_fn=matcher_check_fn,
        )

    @skipIfNoDynamoSupport
    @skipIfNoONEDNN
    @skipIfRocm
    def test_qlinear_cpu(self):
        r"""
        This testcase will quantize a single Linear Moduel.
        """

        class M(torch.nn.Module):
            def __init__(self, use_bias):
                super().__init__()
                self.linear = torch.nn.Linear(4, 4, use_bias)

            def forward(self, x):
                return self.linear(x)

        bias_list = [True, False]
        for bias in bias_list:
            mod = M(bias).eval()
            v = torch.randn((2, 4))

<<<<<<< HEAD
            def matcher_check_fn():
                # 1. dequant-linear pattern matched in quantization weight prepack
                #    [convert_element_type_1, sub, mul_1, dequantize_per_channel, t, addmm/mm]
                self.assertEqual(
                    counters["inductor"]["qlinear_weight_prepack_matcher_count"], 1
                )
                self.assertEqual(
                    counters["inductor"]["qlinear_weight_prepack_matcher_nodes"], 6
                )
                # 2. QLinear Unary fusion in post-grad fusion pass * 1
                #    [qlinear_pointwise_default, div_1, round_2, add_1,
                #     clamp_min_1, clamp_max_1, convert_element_type_2]
                self.assertEqual(counters["inductor"]["qlinear_unary_matcher_count"], 1)
                self.assertEqual(counters["inductor"]["qlinear_unary_matcher_nodes"], 7)

            self._test_common(
                mod,
                (v,),
=======
            # Totally pattern_matcher_count 2, pattern_matcher_nodes 8
            # 1. pair of to_int8 and to_fp32 at input matched in pointless_convert pass
            #    at torch/_inductor/fx_passes/joint_graph.py: [convert_element_type, convert_element_type_1]
            # 2. dequant-linear pattern matched in quantization weight prepack
            #    [convert_element_type_1, sub, mul_1, dequantize_per_channel, t, addmm/mm]
            self._test_common(
                mod,
                (v,),
                2,
                8,
>>>>>>> ada1aee8
                check_quantization=True,
                matcher_check_fn=matcher_check_fn,
            )

    @skipIfNoDynamoSupport
    @skipIfNoONEDNN
    @skipIfRocm
    def test_qlinear_relu_cpu(self):
        r"""
        This testcase will quantize a Linear->ReLU pattern.
        """

        class M(torch.nn.Module):
            def __init__(self, use_bias):
                super().__init__()
                self.linear = torch.nn.Linear(4, 4, use_bias)
                self.unary_fn = torch.nn.ReLU()

            def forward(self, x):
                return self.unary_fn(self.linear(x))

        bias_list = [True, False]
        for bias in bias_list:
            mod = M(bias).eval()
            v = torch.randn((2, 4))

<<<<<<< HEAD
            def matcher_check_fn():
                # 1. dequant-linear pattern matched in quantization weight prepack
                #    [convert_element_type_1, sub, mul_1, dequantize_per_channel, t, addmm/mm]
                self.assertEqual(
                    counters["inductor"]["qlinear_weight_prepack_matcher_count"], 1
                )
                self.assertEqual(
                    counters["inductor"]["qlinear_weight_prepack_matcher_nodes"], 6
                )
                # 2. QLinear Unary fusion in post-grad fusion pass * 1
                #    [qlinear_pointwise_default, relu, div_1, round_2, add_1,
                #     clamp_min_1, clamp_max_1, convert_element_type_2]
                self.assertEqual(counters["inductor"]["qlinear_unary_matcher_count"], 1)
                self.assertEqual(counters["inductor"]["qlinear_unary_matcher_nodes"], 8)

            self._test_common(
                mod,
                (v,),
=======
            # Totally pattern_matcher_count 3, pattern_matcher_nodes 10
            # 1. pair of to_int8 and to_fp32 at input matched in pointless_convert pass
            #    at torch/_inductor/fx_passes/joint_graph.py: [convert_element_type, convert_element_type_1]
            # 2. dequant-linear pattern matched in quantization weight prepack
            #    [convert_element_type_1, sub, mul_1, dequantize_per_channel, t, addmm/mm]
            # 3. Quantization fusion in post-grad fusion pass
            #    [qlinear_pointwise_default, relu]
            self._test_common(
                mod,
                (v,),
                3,
                10,
>>>>>>> ada1aee8
                check_quantization=True,
                matcher_check_fn=matcher_check_fn,
            )

    @skipIfNoDynamoSupport
    @skipIfNoONEDNN
    @skipIfRocm
    def test_qlinear_dequant_promotion_cpu(self):
        r"""
        This testcase test if dequant node before linear is promoted correctly:
                  X
                  |
               Linear1(X)
                /   \
        Linear2(X)   Linear3(X)
                \   /
                 Add
                  |
                  Y
        """

        class M(torch.nn.Module):
            def __init__(
                self,
                **kwargs,
            ):
                super().__init__()
                self.linear1 = torch.nn.Linear(4, 4)
                self.linear2 = torch.nn.Linear(4, 4)
                self.linear3 = torch.nn.Linear(4, 4)

            def forward(self, x):
                temp = self.linear1(x)
                temp = self.linear2(temp) + self.linear3(temp)
                return temp

        mod = M().eval()
        v = torch.rand((2, 4))

<<<<<<< HEAD
        def matcher_check_fn():
            # 1. Dequant pattern matcher for dequant promotion * 1
            #    [convert_element_type_3, sub_1, mul_3]
            self.assertEqual(counters["inductor"]["dequant_promotion_matcher_count"], 1)
            self.assertEqual(counters["inductor"]["dequant_promotion_matcher_nodes"], 3)
            # 2. dequant-linear pattern matched in quantization weight prepack * 3
            #    [convert_element_type_1, sub, mul_1, dequantize_per_channel, t, addmm/mm]
            self.assertEqual(
                counters["inductor"]["qlinear_weight_prepack_matcher_count"], 3
            )
            self.assertEqual(
                counters["inductor"]["qlinear_weight_prepack_matcher_nodes"], 18
            )
            # 3. QLinear Unary fusion in post-grad fusion pass * 3
            #    [qlinear_pointwise_default, mul_6, round_4, add_3, clamp_min_3, clamp_max_3, convert_element_type_6]
            self.assertEqual(counters["inductor"]["qlinear_unary_matcher_count"], 3)
            self.assertEqual(counters["inductor"]["qlinear_unary_matcher_nodes"], 21)

        self._test_common(
            mod,
            (v,),
=======
        # Totally 6 pattern_matcher_count, 30 pattern_matcher_nodes for linear
        # 1. Pair of to_int8 and to_fp32 at linear input,
        #    matched in pointless_convert pass at
        #    torch/_inductor/fx_passes/joint_graph.py: [convert_element_type, convert_element_type_1]
        #    NB: since quant workflow now duplicates DQ node, for each user, we wont necessarily see
        #        pointless_convert. A pointless convert appears in [q -> dq] decomposed, in inductor
        #        decomp, as [mul(fp32) -> add(fp32) -> to_int8 -> to_float -> sub -> mul]
        #        However when dq has multiple users we will have
        #        [mul(fp32) -> add(fp32) -> to_int8 -> to_float -> sub -> mul]
        #                                          \-> to_float -> sub -> mul]
        #        So for now we will discount one pattern here
        # 2. Dequant pattern matcher for dequant promotion * 1
        #    [convert_element_type_3, sub_1, mul_3]
        # 3. Dequant-linear pattern matched in quantization weight prepack * 3
        #    [convert_element_type_1, sub, mul_1, dequantize_per_channel, permute, addmm]
        # 4. Quantization fusion in post-grad fusion pass * 1
        #    [qlinear_pointwise_default, mul_6, round_4, add_3, clamp_min_3, clamp_max_3, convert_element_type_6]
        self._test_common(
            mod,
            (v,),
            6,
            30,
>>>>>>> ada1aee8
            check_quantization=True,
            matcher_check_fn=matcher_check_fn,
        )

    @skipIfNoDynamoSupport
    @skipIfRocm
    def test_qmaxpool2d(self):
        r"""
        This testcase will quantize Conv2d->ReLU->MaxPool2d pattern.
        """

        class M(torch.nn.Module):
            def __init__(
                self,
                kwargs,
            ):
                super().__init__()
                self.conv = torch.nn.Conv2d(
                    3, 64, 7, bias=True, stride=2, padding=3, dilation=1
                )
                self.relu = torch.nn.ReLU()
                self.maxpool = torch.nn.MaxPool2d(3, **kwargs)

            def forward(self, x):
                return self.maxpool(self.relu(self.conv(x)))

        kwargs_list = [
            {"stride": 2},
            {"stride": 2, "padding": 1},
            {"stride": 2, "padding": 1, "dilation": 1},
            {"stride": 2, "padding": 1, "dilation": 1, "ceil_mode": False},
        ]
        for kwargs in kwargs_list:
            mod = M(kwargs).eval()
            v = torch.randn((1, 3, 8, 8), dtype=torch.float32, requires_grad=False).add(
                1
            )
            # Totally 6 pattern_matcher_count, 31 pattern_matcher_nodes
            # 1. Pair of to_int8 and to_fp32 * 3, matched in pointless_convert pass at
            #    torch/_inductor/fx_passes/joint_graph.py: [convert_element_type, convert_element_type_1]
            # 2. Dequant-conv pattern matched in quantization weight prepack * 1
            #    [convert_element_type_1, sub, mul_1, dequantize_per_channel, clone, convolution]
            # 3. qconv2d_relu fusion in post-grad fusion pass * 1
            #    [qconv2d_pointwise_default, relu, mul_2, round_2, add_1, clamp_min_1, clamp_max_1, convert_element_type_2]
            # 4. qmaxpool2d * 1
            #    [convert_element_type_3, sub_1, mul_3, max_pool2d_with_indices, getitem, mul_4, round_3, add_2,
            #    clamp_min_2, clamp_max_2, convert_element_type_4]
            self._test_common(
                mod,
                (v,),
                6,
                31,
                check_quantization=True,
            )

    @skipIfNoDynamoSupport
    @skipIfRocm
    def test_qcat(self):
        r"""
        This testcase will quantize cat based pattern:
                X
             /     \
        Conv1(X)  Pow(x)
            \        \
             \     Conv2(X)
              \    /
               Cat
                |
                Y
        """

        class M(torch.nn.Module):
            def __init__(
                self,
            ):
                super().__init__()
                self.conv = torch.nn.Conv2d(
                    3, 64, 7, bias=True, stride=2, padding=3, dilation=1
                )
                self.conv2 = torch.nn.Conv2d(
                    3, 64, 7, bias=True, stride=2, padding=3, dilation=1
                )

            def forward(self, x):
                temp1 = self.conv(x)
                temp2 = self.conv2(torch.pow(x, 2))
                return torch.cat((temp1, temp2), 1)

        mod = M().eval()
        v = torch.randn((1, 3, 8, 8), dtype=torch.float32, requires_grad=False).add(1)
        # Totally 10 pattern_matcher_count, 49 pattern_matcher_nodes
        # 1. Pair of to_int8 and to_fp32 * 5, matched in pointless_convert pass at
        #    torch/_inductor/fx_passes/joint_graph.py: [convert_element_type, convert_element_type_1]
        # 2. Dequant-conv pattern matched in quantization weight prepack * 2
        #    [convert_element_type_1, sub, mul_1, dequantize_per_channel, clone, convolution]
        # 3. qconv2d fusion in post-grad fusion pass * 2
        #    [qconv2d_pointwise_default, mul_2, round_2, add_1, clamp_min_1, clamp_max_1, convert_element_type_2]
        # 4. qcat * 1
        #    [convert_element_type_3, sub_1, mul_3, convert_element_type_7, sub_3, mul_7, cat, mul_8, round_5,
        #    add_4, clamp_min_4, clamp_max_4, convert_element_type_8]
        self._test_common(
            mod,
            (v,),
            10,
            49,
            check_quantization=True,
        )

    # https://github.com/pytorch/pytorch/issues/99841.
    def test_hardtanh_pattern_fallback(self):
        class Model(torch.nn.Module):
            def __init__(self):
                super().__init__()
                self.conv_transpose = torch.nn.ConvTranspose2d(
                    in_channels=3, out_channels=32, kernel_size=3, stride=1, padding=1
                )

            def forward(self, x, min_value, max_value):
                conv_transpose_output = self.conv_transpose(x)
                clamp_min_output = torch.clamp_min(conv_transpose_output, min_value)
                clamp_max_output = torch.clamp_max(clamp_min_output, max_value)
                return clamp_max_output

        # check works for min_value > max_value.
        min_values = [3, torch.randn(1, 32, 28, 28)]
        max_values = [0, torch.randn(1, 32, 28, 28)]
        v = torch.randn(1, 3, 28, 28)
        for min_value, max_value in zip(min_values, max_values):
            mod = Model().eval()
            self._test_common(mod, (v, min_value, max_value), 2, 4)

    def test_leaky_relu_pattern_fallback(self):
        class Model(torch.nn.Module):
            def __init__(self):
                super().__init__()
                self.conv = torch.nn.Conv2d(
                    in_channels=3, out_channels=32, kernel_size=3, stride=1, padding=1
                )

            def forward(self, x, negative_slope):
                conv_out = self.conv(x)
                return torch.where(conv_out > 0, conv_out, conv_out * negative_slope)

        negative_slopes = [0.1, torch.randn(1, 32, 28, 28)]
        with torch.no_grad():
            v = torch.randn(1, 3, 28, 28)
            for negative_slope in negative_slopes:
                mod = Model().eval()
                self._test_common(mod, (v, negative_slope), 2, 5)

    # https://github.com/pytorch/pytorch/issues/99838.
    def test_conv2d_add_scalar(self):
        class Model(torch.nn.Module):
            def __init__(self):
                super().__init__()
                self.conv = torch.nn.Conv2d(
                    in_channels=3, out_channels=32, kernel_size=3, stride=1, padding=1
                )

            def forward(self, x):
                out_conv = self.conv(x)
                out = torch.add(out_conv, 1.0)
                return out

        with torch.no_grad():
            mod = Model().eval()
            v = torch.randn(1, 3, 28, 28)
            self._test_common(mod, (v,), 1, 1)

    def test_conv2d_binary_inplace_fusion_pass_cpu(
        self, include_ops=None, exclude_ops=None
    ):
        class Model(torch.nn.Module):
            def __init__(self):
                super().__init__()
                self.conv = torch.nn.Conv2d(
                    in_channels=3, out_channels=32, kernel_size=3, stride=1, padding=1
                )

            def forward(self, x, other):
                conv_out = self.conv(x)
                return torch.add(conv_out, other.relu())

        inputs = [
            torch.randn(1, 3, 28, 28).to(memory_format=torch.channels_last),
            torch.randn(1, 32, 28, 28).to(memory_format=torch.channels_last),
        ]
        mod = Model().to(memory_format=torch.channels_last).eval()

        if include_ops is None:
            include_ops = ["mkldnn._convolution_pointwise_.binary"]
        if exclude_ops is None:
            exclude_ops = ["mkldnn._convolution_pointwise.binary"]

        self._test_code_common(mod, inputs, include_ops, exclude_ops)

    def test_conv2d_binary_inplace_fusion_failed_cpu(
        self, include_ops=None, exclude_ops=None
    ):
        # Written buffer is graph input, we can't fuse inplace.
        class Model_v1(torch.nn.Module):
            def __init__(self):
                super().__init__()
                self.conv = torch.nn.Conv2d(
                    in_channels=3, out_channels=32, kernel_size=3, stride=1, padding=1
                )

            def forward(self, x, other):
                conv_out = self.conv(x)
                return torch.add(conv_out, other)

        # Written buffer is an alias tensor, we can't fuse inplace.
        class Model_v2(torch.nn.Module):
            def __init__(self):
                super().__init__()
                self.conv = torch.nn.Conv2d(
                    in_channels=3, out_channels=32, kernel_size=3, stride=1, padding=1
                )

            def forward(self, x, other):
                conv_out = self.conv(x)
                return torch.add(conv_out, other[1:2, :, :, :]), other

        input = torch.randn(1, 3, 28, 28).to(memory_format=torch.channels_last)
        others = [
            torch.randn(1, 32, 28, 28).to(memory_format=torch.channels_last),
            torch.randn(2, 32, 28, 28).to(memory_format=torch.channels_last),
        ]
        mod_v1 = Model_v1().to(memory_format=torch.channels_last).eval()
        mod_v2 = Model_v2().to(memory_format=torch.channels_last).eval()

        if include_ops is None:
            include_ops = ["mkldnn._convolution_pointwise.binary"]
        if exclude_ops is None:
            exclude_ops = ["mkldnn._convolution_pointwise_.binary"]

        for other, mod in zip(others, [mod_v1, mod_v2]):
            self._test_code_common(mod, (input, other), include_ops, exclude_ops)

    def test_conv2d_binary_fusion_failed(self):
        # we don't support alpha !=1 case or other has different size with conv's output.
        class Model(torch.nn.Module):
            def __init__(self):
                super().__init__()
                self.conv = torch.nn.Conv2d(
                    in_channels=3, out_channels=32, kernel_size=3, stride=1, padding=1
                )

            def forward(self, x, other, alpha):
                conv_out = self.conv(x)
                return torch.add(conv_out, other, alpha=alpha)

        # https://github.com/pytorch/pytorch/issues/100802.
        # we can't do the fusion when add's inputs are same tensor.
        class Model2(torch.nn.Module):
            def __init__(self):
                super().__init__()
                self.conv = torch.nn.Conv2d(
                    in_channels=3, out_channels=16, kernel_size=3, stride=1, padding=1
                )

            def forward(self, x):
                out = self.conv(x)
                out = torch.add(out, out)
                return out

        # https://github.com/pytorch/pytorch/issues/101374.
        # we can't do the fusion when add's inputs are mixed dtype.
        class Model3(torch.nn.Module):
            def __init__(self):
                super().__init__()
                self.conv = torch.nn.Conv2d(
                    in_channels=3, out_channels=16, kernel_size=3, stride=1, padding=1
                )

            def forward(self, x):
                temp = self.conv(x)
                other = torch.ones(temp.shape, dtype=torch.double)
                out = torch.add(temp, other)
                return out

        input = torch.randn(1, 3, 28, 28).to(memory_format=torch.channels_last)
        others = [
            torch.randn(1, 32, 28, 28).to(memory_format=torch.channels_last),
            torch.randn(32, 28, 28),
        ]
        include_ops = ["mkldnn._convolution_pointwise"]
        exclude_ops = [
            "mkldnn._convolution_pointwise.binary",
            "mkldnn._convolution_pointwise_.binary",
        ]

        # case1
        for other, alpha in zip(others, [0.1, 1.0]):
            mod = Model().to(memory_format=torch.channels_last).eval()
            self._test_code_common(mod, (input, other, alpha), include_ops, exclude_ops)
        # case2:
        mod = Model2().to(memory_format=torch.channels_last).eval()
        self._test_code_common(mod, (input,), include_ops, exclude_ops)
        # case3:
        mod = Model3().to(memory_format=torch.channels_last).eval()
        self._test_code_common(mod, (input,), include_ops, exclude_ops)

    def test_reproduce_99842_issue(self):
        class Model(torch.nn.Module):
            def __init__(self):
                super().__init__()
                self.conv = torch.nn.Conv2d(3, 64, kernel_size=3, stride=1, padding=1)

            def forward(self, input_tensor):
                x = self.conv(input_tensor)
                x = F.relu(x + torch.ones(x.size()))
                return x

        input = torch.randn(1, 3, 14, 14)
        mod = Model().eval()
        include_ops = ["mkldnn._convolution_pointwise_.binary"]
        self._test_code_common(mod, (input,), include_ops, [])


@dynamo_config.patch({"dynamic_shapes": True, "assume_static_by_default": False})
class TestDynamicPatternMatcher(TestPatternMatcherBase):
    test_conv2d_unary_dynamic_shapes = TestPatternMatcher.test_conv2d_unary_cpu
    test_conv2d_binary_dynamic_shapes = TestPatternMatcher.test_conv2d_binary
    test_linear_unary_dynamic_shapes = TestPatternMatcher.test_linear_unary

    def test_conv_transpose2d_dynamic_shapes(self):
        # We don't support conv_transpose2d for now.
        class M(torch.nn.Module):
            def __init__(self):
                super().__init__()
                self.conv_transpose2d = torch.nn.ConvTranspose2d(
                    3, 16, 3, stride=2, padding=1
                )

            def forward(self, x):
                return self.conv_transpose2d(x)

        x_shape = (1, 3, 28, 28)
        mod = M().eval()
        v = torch.randn(x_shape, dtype=torch.float32)
        self._test_common(mod, (v,), 0, 0)

    def test_multi_linear_share_same_input_dynamic(self):
        # llama pattern.
        class M(torch.nn.Module):
            def __init__(
                self,
            ):
                super().__init__()
                self.w1 = torch.nn.Linear(16, 16, bias=False)
                self.w2 = torch.nn.Linear(16, 16, bias=False)

            def forward(self, x):
                return F.silu(self.w1(x)) * F.relu(self.w2(x))

        mod = M().to(torch.bfloat16).eval()
        if torch.ops.mkldnn._is_mkldnn_bf16_supported():
            v = torch.randn(2, 4, 16).to(torch.bfloat16)
            # 1. view(match_count=4, match_nodes=4).
            # 2. mm to packed linear(match_count=2, match_nodes=2).
            # 3. view+linear+view to linear(match_count=2, match_nodes=6).

            match_count = 8
            match_nodes = 12
            self._test_common(mod, (v,), match_count, match_nodes, rtol=1e-2, atol=1e-2)

    def test_qconv2d_maxpool2d_linear_dynamic(self):
        r"""
        This testcase will quantize a single Conv2d->Maxpool2d->Linear module
        with dynamic batch size input.
        """

        class M(torch.nn.Module):
            def __init__(
                self,
                **kwargs,
            ):
                super().__init__()
                self.conv = torch.nn.Conv2d(
                    3, 16, (2, 2), stride=(1, 1), padding=(1, 1)
                )
                self.relu = torch.nn.ReLU()
                self.maxpool2d = torch.nn.MaxPool2d(kernel_size=3, stride=2, padding=1)
                self.avgpool = torch.nn.AdaptiveAvgPool2d((1, 1))
                self.linear = torch.nn.Linear(16, 16)

            def forward(self, x):
                temp = self.relu(self.conv(x))
                temp = self.maxpool2d(temp)
                temp = self.avgpool(temp)
                temp = torch.flatten(temp, 1)
                return self.linear(temp)

        mod = M().eval()
        v = torch.randn((2, 3, 8, 8), dtype=torch.float32, requires_grad=False).add(1)
        include_ops = [
            "torch.ops.onednn.qconv2d_pointwise",
            "torch.ops.quantized.max_pool2d",
            "torch.ops.onednn.qlinear_pointwise",
        ]
        exclude_ops = []
        self._test_code_common(
            mod,
            (v,),
            include_ops,
            exclude_ops,
            check_quantization=True,
            check_dynamic=True,
        )


if __name__ == "__main__":
    if IS_LINUX and HAS_CPU and torch.backends.mkldnn.is_available():
        run_tests()<|MERGE_RESOLUTION|>--- conflicted
+++ resolved
@@ -455,7 +455,6 @@
         mod = M().eval()
         v = torch.randn((1, 3, 8, 8), dtype=torch.float32, requires_grad=False).add(1)
 
-<<<<<<< HEAD
         def matcher_check_fn():
             # 1. Dequant-Conv2D pattern matched in QConv2D weight prepack * 1
             #    [convert_element_type_1, sub, mul_1, dequantize_per_channel, clone, convolution]
@@ -465,27 +464,10 @@
             self.assertEqual(
                 counters["inductor"]["qconv2d_weight_prepack_matcher_nodes"], 6
             )
-            # 2. QConv2D Unary fusion in post-grad fusion pass * 1
-            #    [qconv2d_pointwise_default, div_1, round_2, add_1, clamp_min_1, clamp_max_1, convert_element_type_2]
-            self.assertEqual(counters["inductor"]["qconv2d_unary_matcher_count"], 1)
-            self.assertEqual(counters["inductor"]["qconv2d_unary_matcher_nodes"], 7)
 
         self._test_common(
             mod,
             (v,),
-=======
-        # Totally pattern_matcher_count 2,
-        # pattern_matcher_nodes 8
-        # 1. pair of to_int8 and to_fp32 at conv input matched in pointless_convert pass
-        #    at torch/_inductor/fx_passes/joint_graph.py: [convert_element_type, convert_element_type_1]
-        # 2. dequant-conv pattern matched in quantization weight prepack
-        #    [convert_element_type_1, sub, mul_1, dequantize_per_channel, clone, convolution]
-        self._test_common(
-            mod,
-            (v,),
-            2,
-            8,
->>>>>>> ada1aee8
             check_quantization=True,
             matcher_check_fn=matcher_check_fn,
         )
@@ -513,7 +495,6 @@
         mod = M().eval()
         v = torch.randn((1, 3, 8, 8), dtype=torch.float32, requires_grad=False).add(1)
 
-<<<<<<< HEAD
         def matcher_check_fn():
             # 1. Dequant-Conv2D pattern matched in quantization weight prepack * 1
             #    [convert_element_type_1, sub, mul_1, dequantize_per_channel, clone, convolution]
@@ -524,29 +505,13 @@
                 counters["inductor"]["qconv2d_weight_prepack_matcher_nodes"], 6
             )
             # 2. QConv2D Unary fusion in post-grad fusion pass * 1
-            #    [qconv2d_pointwise_default, relu, div_1, round_2, add_1,
-            #     clamp_min_1, clamp_max_1, convert_element_type_2]
+            #    [qconv2d_pointwise_default, relu]
             self.assertEqual(counters["inductor"]["qconv2d_unary_matcher_count"], 1)
-            self.assertEqual(counters["inductor"]["qconv2d_unary_matcher_nodes"], 8)
+            self.assertEqual(counters["inductor"]["qconv2d_unary_matcher_nodes"], 2)
 
         self._test_common(
             mod,
             (v,),
-=======
-        # Totally pattern_matcher_count 3,
-        # pattern_matcher_nodes 10
-        # 1. pair of to_int8 and to_fp32 at conv input matched in pointless_convert pass
-        #    at torch/_inductor/fx_passes/joint_graph.py: [convert_element_type, convert_element_type_1]
-        # 2. dequant-conv pattern matched in quantization weight prepack
-        #    [convert_element_type_1, sub, mul_1, dequantize_per_channel, clone, convolution]
-        # 3. Quantization fusion in post-grad fusion pass
-        #    [qconv2d_pointwise_default, relu]
-        self._test_common(
-            mod,
-            (v,),
-            3,
-            10,
->>>>>>> ada1aee8
             check_quantization=True,
             matcher_check_fn=matcher_check_fn,
         )
@@ -587,7 +552,6 @@
             v = torch.randn((1, 3, 8, 8), dtype=torch.float32, requires_grad=False).add(
                 1
             )
-<<<<<<< HEAD
 
             def matcher_check_fn():
                 # 1. Dequant-Conv2D pattern matched in quantization weight prepack * 2
@@ -599,44 +563,17 @@
                     counters["inductor"]["qconv2d_weight_prepack_matcher_nodes"], 12
                 )
                 # 2. Qconv2d Binary fusion in post-grad fusion pass * 1
-                #    [qconv2d_pointwise_default_1, convert_element_type_5, sub_2, mul_5, add_3, mul_6, round_4, add_4,
-                #     clamp_min_3, clamp_max_3, convert_element_type_6]
+                #    [qconv2d_pointwise_default_1, add_4]
                 self.assertEqual(
                     counters["inductor"]["qconv2d_binary_matcher_count"], 1
                 )
                 self.assertEqual(
-                    counters["inductor"]["qconv2d_binary_matcher_nodes"], 11
+                    counters["inductor"]["qconv2d_binary_matcher_nodes"], 2
                 )
 
             self._test_common(
                 mod,
                 (v,),
-=======
-            # Totally 6 pattern_matcher_count, 26 pattern_matcher_nodes
-            # 1. Pair of to_int8 and to_fp32 at conv input * 1
-            #    matched in pointless_convert pass at
-            #    torch/_inductor/fx_passes/joint_graph.py: [convert_element_type, convert_element_type_1]
-            #    NB: since quant workflow now duplicates DQ node, for each user, we wont necessarily see
-            #        pointless_convert. A pointless convert appears in [q -> dq] decomposed, in inductor
-            #        decomp, as [mul(fp32) -> add(fp32) -> to_int8 -> to_float -> sub -> mul]
-            #        However when dq has multiple users we will have
-            #        [mul(fp32) -> add(fp32) -> to_int8 -> to_float -> sub -> mul]
-            #                                          \-> to_float -> sub -> mul]
-            #        So for now we will discount one pattern here
-            # 2. Dequant pattern matcher for dequant promotion * 1
-            #    [convert_element_type_3, sub_1, mul_3]
-            # 3. Dequant-conv pattern matched in quantization weight prepack * 2
-            #    [convert_element_type_1, sub, mul_1, dequantize_per_channel, clone, convolution]
-            # 4. Quantization fusion in post-grad fusion pass * 1
-            #    [qconv2d_pointwise_default, div_1, round_2, add_1, clamp_min_1, clamp_max_1, convert_element_type_2]
-            # 5. Qconv2d_add * 1
-            #    [qconv2d_pointwise_default_1, add_2]
-            self._test_common(
-                mod,
-                (v,),
-                6,
-                26,
->>>>>>> ada1aee8
                 check_quantization=True,
                 matcher_check_fn=matcher_check_fn,
             )
@@ -680,7 +617,6 @@
             v = torch.randn((1, 3, 8, 8), dtype=torch.float32, requires_grad=False).add(
                 1
             )
-<<<<<<< HEAD
 
             def matcher_check_fn():
                 # 1. Dequant-conv pattern matched in quantization weight prepack * 2
@@ -692,44 +628,17 @@
                     counters["inductor"]["qconv2d_weight_prepack_matcher_nodes"], 12
                 )
                 # 2. Qconv2d Binary fusion in post-grad fusion pass * 1
-                #    [qconv2d_pointwise_default_1, convert_element_type_5, sub_2, mul_5, add_3, relu,
-                #     mul_6, round_4, add_4, clamp_min_3, clamp_max_3, convert_element_type_6]
+                #    [qconv2d_pointwise_default_1, add_3, relu]
                 self.assertEqual(
                     counters["inductor"]["qconv2d_binary_matcher_count"], 1
                 )
                 self.assertEqual(
-                    counters["inductor"]["qconv2d_binary_matcher_nodes"], 12
+                    counters["inductor"]["qconv2d_binary_matcher_nodes"], 3
                 )
 
             self._test_common(
                 mod,
                 (v,),
-=======
-            # Totally 6 pattern_matcher_count, 27 pattern_matcher_nodes
-            # 1. Pair of to_int8 and to_fp32 at conv input * 1, extra input of add * 1
-            #    matched in pointless_convert pass at
-            #    torch/_inductor/fx_passes/joint_graph.py: [convert_element_type, convert_element_type_1]
-            #    NB: since quant workflow now duplicates DQ node, for each user, we wont necessarily see
-            #        pointless_convert. A pointless convert appears in [q -> dq] decomposed, in inductor
-            #        decomp, as [mul(fp32) -> add(fp32) -> to_int8 -> to_float -> sub -> mul]
-            #        However when dq has multiple users we will have
-            #        [mul(fp32) -> add(fp32) -> to_int8 -> to_float -> sub -> mul]
-            #                                          \-> to_float -> sub -> mul]
-            #        So for now we will discount one pattern here
-            # 2. Dequant pattern matcher for dequant promotion * 1
-            #    [convert_element_type_3, sub_1, mul_3]
-            # 3. Dequant-conv pattern matched in quantization weight prepack * 2
-            #    [convert_element_type_1, sub, mul_1, dequantize_per_channel, clone, convolution]
-            # 4. Quantization fusion in post-grad fusion pass * 1
-            #    [qconv2d_pointwise_default, div_1, round_2, add_1, clamp_min_1, clamp_max_1, convert_element_type_2]
-            # 5. Qconv2d_add * 1
-            #    [qconv2d_pointwise_default_1, add_3, relu]
-            self._test_common(
-                mod,
-                (v,),
-                6,
-                27,
->>>>>>> ada1aee8
                 check_quantization=True,
                 matcher_check_fn=matcher_check_fn,
             )
@@ -977,7 +886,6 @@
         mod = M().eval()
         v = torch.randn((1, 3, 8, 8), dtype=torch.float32, requires_grad=False).add(1)
 
-<<<<<<< HEAD
         def matcher_check_fn():
             # 1. Dequant pattern matcher for dequant promotion * 1
             #    [convert_element_type_3, sub_1, mul_3]
@@ -991,45 +899,14 @@
             self.assertEqual(
                 counters["inductor"]["qconv2d_weight_prepack_matcher_nodes"], 18
             )
-            # 3. QConv2D Unary fusion in post-grad fusion pass * 2
-            #    [qconv2d_pointwise_default, div_1, round_2, add_1, clamp_min_1, clamp_max_1, convert_element_type_2]
-            self.assertEqual(counters["inductor"]["qconv2d_unary_matcher_count"], 2)
-            self.assertEqual(counters["inductor"]["qconv2d_unary_matcher_nodes"], 14)
-            # 4. Qconv2d Binary fusion in post-grad fusion pass * 1
-            #    [qconv2d_pointwise_default_1, convert_element_type_5, sub_2, mul_5, add_3, mul_6, round_4, add_4,
-            #     clamp_min_3, clamp_max_3, convert_element_type_6]
+            # 3. Qconv2d Binary fusion in post-grad fusion pass * 1
+            #    [qconv2d_pointwise_default_1, add_3]
             self.assertEqual(counters["inductor"]["qconv2d_binary_matcher_count"], 1)
-            self.assertEqual(counters["inductor"]["qconv2d_binary_matcher_nodes"], 11)
+            self.assertEqual(counters["inductor"]["qconv2d_binary_matcher_nodes"], 2)
 
         self._test_common(
             mod,
             (v,),
-=======
-        # Totally 9 pattern_matcher_count, 41 pattern_matcher_nodes for conv
-        # 1. Pair of to_int8 and to_fp32 at conv input * 2, extra input of add * 1
-        #    matched in pointless_convert pass at
-        #    torch/_inductor/fx_passes/joint_graph.py: [convert_element_type, convert_element_type_1]
-        #    NB: since quant workflow now duplicates DQ node, for each user, we wont necessarily see
-        #        pointless_convert. A pointless convert appears in [q -> dq] decomposed, in inductor
-        #        decomp, as [mul(fp32) -> add(fp32) -> to_int8 -> to_float -> sub -> mul]
-        #        However when dq has multiple users we will have
-        #        [mul(fp32) -> add(fp32) -> to_int8 -> to_float -> sub -> mul]
-        #                                          \-> to_float -> sub -> mul]
-        #        So for now we will discount one pattern here
-        # 2. Dequant pattern matcher for dequant promotion * 1
-        #    [convert_element_type_3, sub_1, mul_3]
-        # 3. Dequant-conv pattern matched in quantization weight prepack * 3
-        #    [convert_element_type_1, sub, mul_1, dequantize_per_channel, clone, convolution]
-        # 4. Quantization fusion in post-grad fusion pass * 2
-        #    [qconv2d_pointwise_default, div_1, round_2, add_1, clamp_min_1, clamp_max_1, convert_element_type_2]
-        # 5. Qconv2d_add * 1
-        #    [qconv2d_pointwise_default_1, add_3]
-        self._test_common(
-            mod,
-            (v,),
-            9,
-            41,
->>>>>>> ada1aee8
             check_quantization=True,
             matcher_check_fn=matcher_check_fn,
         )
@@ -1055,7 +932,6 @@
             mod = M(bias).eval()
             v = torch.randn((2, 4))
 
-<<<<<<< HEAD
             def matcher_check_fn():
                 # 1. dequant-linear pattern matched in quantization weight prepack
                 #    [convert_element_type_1, sub, mul_1, dequantize_per_channel, t, addmm/mm]
@@ -1065,27 +941,10 @@
                 self.assertEqual(
                     counters["inductor"]["qlinear_weight_prepack_matcher_nodes"], 6
                 )
-                # 2. QLinear Unary fusion in post-grad fusion pass * 1
-                #    [qlinear_pointwise_default, div_1, round_2, add_1,
-                #     clamp_min_1, clamp_max_1, convert_element_type_2]
-                self.assertEqual(counters["inductor"]["qlinear_unary_matcher_count"], 1)
-                self.assertEqual(counters["inductor"]["qlinear_unary_matcher_nodes"], 7)
 
             self._test_common(
                 mod,
                 (v,),
-=======
-            # Totally pattern_matcher_count 2, pattern_matcher_nodes 8
-            # 1. pair of to_int8 and to_fp32 at input matched in pointless_convert pass
-            #    at torch/_inductor/fx_passes/joint_graph.py: [convert_element_type, convert_element_type_1]
-            # 2. dequant-linear pattern matched in quantization weight prepack
-            #    [convert_element_type_1, sub, mul_1, dequantize_per_channel, t, addmm/mm]
-            self._test_common(
-                mod,
-                (v,),
-                2,
-                8,
->>>>>>> ada1aee8
                 check_quantization=True,
                 matcher_check_fn=matcher_check_fn,
             )
@@ -1112,7 +971,6 @@
             mod = M(bias).eval()
             v = torch.randn((2, 4))
 
-<<<<<<< HEAD
             def matcher_check_fn():
                 # 1. dequant-linear pattern matched in quantization weight prepack
                 #    [convert_element_type_1, sub, mul_1, dequantize_per_channel, t, addmm/mm]
@@ -1123,28 +981,13 @@
                     counters["inductor"]["qlinear_weight_prepack_matcher_nodes"], 6
                 )
                 # 2. QLinear Unary fusion in post-grad fusion pass * 1
-                #    [qlinear_pointwise_default, relu, div_1, round_2, add_1,
-                #     clamp_min_1, clamp_max_1, convert_element_type_2]
+                #    [qlinear_pointwise_default, relu]
                 self.assertEqual(counters["inductor"]["qlinear_unary_matcher_count"], 1)
-                self.assertEqual(counters["inductor"]["qlinear_unary_matcher_nodes"], 8)
+                self.assertEqual(counters["inductor"]["qlinear_unary_matcher_nodes"], 2)
 
             self._test_common(
                 mod,
                 (v,),
-=======
-            # Totally pattern_matcher_count 3, pattern_matcher_nodes 10
-            # 1. pair of to_int8 and to_fp32 at input matched in pointless_convert pass
-            #    at torch/_inductor/fx_passes/joint_graph.py: [convert_element_type, convert_element_type_1]
-            # 2. dequant-linear pattern matched in quantization weight prepack
-            #    [convert_element_type_1, sub, mul_1, dequantize_per_channel, t, addmm/mm]
-            # 3. Quantization fusion in post-grad fusion pass
-            #    [qlinear_pointwise_default, relu]
-            self._test_common(
-                mod,
-                (v,),
-                3,
-                10,
->>>>>>> ada1aee8
                 check_quantization=True,
                 matcher_check_fn=matcher_check_fn,
             )
@@ -1184,7 +1027,6 @@
         mod = M().eval()
         v = torch.rand((2, 4))
 
-<<<<<<< HEAD
         def matcher_check_fn():
             # 1. Dequant pattern matcher for dequant promotion * 1
             #    [convert_element_type_3, sub_1, mul_3]
@@ -1198,38 +1040,14 @@
             self.assertEqual(
                 counters["inductor"]["qlinear_weight_prepack_matcher_nodes"], 18
             )
-            # 3. QLinear Unary fusion in post-grad fusion pass * 3
+            # 3. QLinear Unary fusion in post-grad fusion pass * 1
             #    [qlinear_pointwise_default, mul_6, round_4, add_3, clamp_min_3, clamp_max_3, convert_element_type_6]
-            self.assertEqual(counters["inductor"]["qlinear_unary_matcher_count"], 3)
-            self.assertEqual(counters["inductor"]["qlinear_unary_matcher_nodes"], 21)
+            self.assertEqual(counters["inductor"]["qlinear_unary_matcher_count"], 1)
+            self.assertEqual(counters["inductor"]["qlinear_unary_matcher_nodes"], 7)
 
         self._test_common(
             mod,
             (v,),
-=======
-        # Totally 6 pattern_matcher_count, 30 pattern_matcher_nodes for linear
-        # 1. Pair of to_int8 and to_fp32 at linear input,
-        #    matched in pointless_convert pass at
-        #    torch/_inductor/fx_passes/joint_graph.py: [convert_element_type, convert_element_type_1]
-        #    NB: since quant workflow now duplicates DQ node, for each user, we wont necessarily see
-        #        pointless_convert. A pointless convert appears in [q -> dq] decomposed, in inductor
-        #        decomp, as [mul(fp32) -> add(fp32) -> to_int8 -> to_float -> sub -> mul]
-        #        However when dq has multiple users we will have
-        #        [mul(fp32) -> add(fp32) -> to_int8 -> to_float -> sub -> mul]
-        #                                          \-> to_float -> sub -> mul]
-        #        So for now we will discount one pattern here
-        # 2. Dequant pattern matcher for dequant promotion * 1
-        #    [convert_element_type_3, sub_1, mul_3]
-        # 3. Dequant-linear pattern matched in quantization weight prepack * 3
-        #    [convert_element_type_1, sub, mul_1, dequantize_per_channel, permute, addmm]
-        # 4. Quantization fusion in post-grad fusion pass * 1
-        #    [qlinear_pointwise_default, mul_6, round_4, add_3, clamp_min_3, clamp_max_3, convert_element_type_6]
-        self._test_common(
-            mod,
-            (v,),
-            6,
-            30,
->>>>>>> ada1aee8
             check_quantization=True,
             matcher_check_fn=matcher_check_fn,
         )

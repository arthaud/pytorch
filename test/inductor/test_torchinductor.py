--- conflicted
+++ resolved
@@ -4416,7 +4416,6 @@
             self.assertFalse(complex_memory_overlap(gathered.t()))
 
         @unittest.skipIf(
-<<<<<<< HEAD
             not codecache.valid_vec_isa(), "Does not support vectorization"
         )
         @patch("torch.cuda.is_available", lambda: False)
@@ -4468,9 +4467,6 @@
 
         @unittest.skipIf(
             not codecache.valid_vec_isa(), "Does not support vectorization"
-=======
-            not codecache.get_cpu_proc_info(), "Does not support vectorization"
->>>>>>> fca6ed02
         )
         @patch("torch.cuda.is_available", lambda: False)
         def test_sign_cpu_only(self):
@@ -4481,11 +4477,7 @@
             x[0, 0] = torch.nan
             x[1, -1] = torch.nan
 
-<<<<<<< HEAD
             with patch.object(config.cpp, "simdlen", None):
-=======
-            with patch.object(config.cpp, "simdlen", 8):
->>>>>>> fca6ed02
                 torch._dynamo.reset()
                 metrics.reset()
                 traced = make_fx(fn)(x)
@@ -4498,11 +4490,7 @@
         # other platforms support, we just need to add the ISA info to the supported_vector_isa
         # and include proper aten vectorization head file.
         @unittest.skipIf(
-<<<<<<< HEAD
             not codecache.valid_vec_isa(), "Does not support vectorization"
-=======
-            not codecache.get_cpu_proc_info(), "Does not support vectorization"
->>>>>>> fca6ed02
         )
         @patch("torch.cuda.is_available", lambda: False)
         def test_vec_kernel_cpu_only(self):
@@ -4541,7 +4529,6 @@
             x1 = torch.randn((10, 20))
             x2 = torch.randn((10, 20))
 
-<<<<<<< HEAD
             with patch.object(config.cpp, "simdlen", 1):
                 torch._dynamo.reset()
                 metrics.reset()
@@ -4551,9 +4538,6 @@
                 assert metrics.generated_cpp_vec_kernel_count == 0
 
             with patch.object(config.cpp, "simdlen", None):
-=======
-            with patch.object(config.cpp, "simdlen", 8):
->>>>>>> fca6ed02
                 torch._dynamo.reset()
                 metrics.reset()
                 traced = make_fx(fn)(x1, x2)

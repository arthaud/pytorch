# Owner(s): ["module: inductor"]
import atexit
import contextlib
import functools
import os
import sys
import unittest
from collections import defaultdict
from enum import Enum
from functools import partial
from unittest.mock import patch

import torch

from torch._dispatch.python import enable_python_dispatcher
from torch._dynamo.test_case import run_tests
from torch._subclasses.fake_tensor import (
    DataDependentOutputException,
    DynamicOutputShapeException,
    FakeTensorMode,
)
from torch.testing._internal.common_cuda import SM80OrLater
from torch.testing._internal.common_device_type import (
    instantiate_device_type_tests,
    onlyNativeDeviceTypes,
    OpDTypes,
    ops,
    skipCPUIf,
    skipCUDAIf,
)
from torch.testing._internal.common_methods_invocations import op_db, skipOps
from torch.testing._internal.common_utils import (
    dtype_abbrs,
    IS_MACOS,
    IS_X86,
    skipCUDAMemoryLeakCheckIf,
    skipIfCrossRef,
    skipIfTorchDynamo,
    suppress_warnings,
    TEST_MKL,
    TEST_WITH_ASAN,
    TEST_WITH_ROCM,
    TestCase,
)
from torch.testing._internal.inductor_utils import HAS_CPU, HAS_CUDA
from torch.utils._python_dispatch import TorchDispatchMode
from torch.utils._pytree import tree_map

try:
    try:
        from .test_torchinductor import check_model, check_model_cuda
    except ImportError:
        from test_torchinductor import check_model, check_model_cuda
except (unittest.SkipTest, ImportError) as e:
    sys.stderr.write(f"{type(e)}: {e}\n")
    if __name__ == "__main__":
        sys.exit(0)
    raise

bf16 = torch.bfloat16  # not tested
f64 = torch.float64
f32 = torch.float32
f16 = torch.float16
i8 = torch.int8  # not tested
i16 = torch.int16  # not tested
i32 = torch.int32
i64 = torch.int64
b8 = torch.bool
u8 = torch.uint8  # not tested

_ops = partial(
    ops, dtypes=OpDTypes.supported, allowed_dtypes=[f16, f32, f64, i32, i64, b8]
)

# Success forces pass; failure forces fail; skip unconditionally skips testing
ExpectedTestResult = Enum("ExpectedTestResult", ("SUCCESS", "XFAILURE", "SKIP"))

COLLECT_EXPECT = os.getenv("PYTORCH_COLLECT_EXPECT", "0") == "1"
ALL_SAMPLES = os.getenv("PYTORCH_ALL_SAMPLES", "0") == "1"
START = os.getenv("PYTORCH_TEST_RANGE_START", None)
END = os.getenv("PYTORCH_TEST_RANGE_END", None)

if START is not None or END is not None:
    assert END is not None
    assert START is not None
    START = int(START)
    END = int(END)
    assert START < END
else:
    START = 0
    END = len(op_db)

seen_failed = defaultdict(set)
failed_reasons = defaultdict(set)


def print_seen():
    expected_failures = defaultdict(list)

    def fmt_dtypes(dtypes):
        r = ", ".join(sorted(dtype_abbrs[d] for d in dtypes))
        return "{" + r + "}"

    def sort_key(kv):
        k, v = kv
        device_type, op = k
        if isinstance(op, tuple):
            return op
        else:
            return op, ""

    for (device_type, op), failed_dtypes in sorted(seen_failed.items(), key=sort_key):
        key = device_type, op
        reasons = ""
        if failed_reasons[key]:

            def maybe_truncate(x, length=80):
                x = str(x).replace("\n", " ")

                idx = x.find("\\n")
                if idx >= 0:
                    x = f"{x[:idx]}..."
                if len(x) > length:
                    return f"{x[:length - 3]}..."
                return x

            reasons = sorted(set(map(maybe_truncate, failed_reasons[key])))
            reasons = "  # " + ", ".join(reasons)

        if failed_dtypes:

            def format_op(op):
                if isinstance(op, tuple):
                    return f'("{op[0]}", "{op[1]}")'
                else:
                    return f'"{op}"'

            expected_failures[device_type].append(
                f"    {format_op(op)}: {fmt_dtypes(failed_dtypes)},{reasons}"
            )

    for device_type in ("cpu", "cuda"):
        expected_failures[device_type]
        nl = "\n"
        print(
            f"""
inductor_expected_failures_single_sample[\"{device_type}\"] = {{
{nl.join(expected_failures[device_type])}
}}
"""
        )


if COLLECT_EXPECT:
    atexit.register(print_seen)

# Note, in these skip/xfail dictionaries use a string as the key
# for the default test, and a tuple of two strings for variants

inductor_skips = defaultdict(dict)


inductor_skips["cpu"] = {
    "linalg.ldl_factor": {f32, f64},  # flaky
    "nn.functional.cosine_embedding_loss": {b8},  # flaky
}

if IS_MACOS and IS_X86:
    inductor_skips["cpu"]["rsqrt"] = {b8, i32}
    inductor_skips["cpu"]["nn.functional.multi_margin_loss"] = {
        b8,
        f16,
        f32,
        f64,
        i32,
        i64,
    }

inductor_skips["cuda"] = {
    # Jiterator kernel is not expected to work with inductor
    "jiterator_2inputs_2outputs": {b8, f16, f32, f64, i32, i64},
    "jiterator_4inputs_with_extra_args": {b8, f16, f32, f64, i32, i64},
    "jiterator_binary": {b8, f16, f32, f64, i32, i64},
    "jiterator_binary_return_by_ref": {b8, f16, f32, f64, i32, i64},
    "jiterator_unary": {b8, f16, f32, f64, i32, i64},
    # flaky
    "nn.functional.cosine_embedding_loss": {b8},
    "native_batch_norm": {f16, f32, f64},
    "_native_batch_norm_legit": {f16, f32, f64},
}

if not SM80OrLater:
    inductor_skips["cuda"]["bfloat16"] = {b8, f16, f32, f64, i32, i64}

if TEST_WITH_ROCM:
    # Tensors are not alike
    inductor_skips["cuda"]["logcumsumexp"] = {f32}

inductor_expected_failures_single_sample = defaultdict(dict)

inductor_expected_failures_single_sample["cpu"] = {
    "_upsample_bilinear2d_aa": {f32, f64},
    "bernoulli": {f32, f64},
    "cholesky": {f32, f64},
    "complex": {f16},
    "masked_scatter": {f16, f32, f64},
    "multinomial": {f32, f64},
    "nn.functional.avg_pool1d": {i64},
    "nn.functional.avg_pool2d": {i64},
    "nn.functional.local_response_norm": {i64},
    "nn.functional.rrelu": {f32, f64},
    "nn.functional.triplet_margin_with_distance_loss": {f16, f32, f64, i32, i64},
    "nonzero_static": {b8, f16, f32, f64, i32, i64},
    ("normal", "in_place"): {f16, f32, f64},
    ("normal", "number_mean"): {f16, f32, f64},
    ("sparse.mm", "reduce"): {f32, f64},
    "sparse.sampled_addmm": {f32, f64},
    "to_sparse": {f32, f64},
    "view_as_complex": {f16},
    "pca_lowrank": {f32, f64},
    "svd_lowrank": {f32, f64},
}


inductor_expected_failures_single_sample["cuda"] = {
    "_upsample_bilinear2d_aa": {f16, f32, f64},
    ("as_strided", "partial_views"): {b8, f16, f32, f64, i32, i64},
    "atanh": {f32},
    "bernoulli": {f16, f32, f64},
    "cholesky": {f32, f64},
    "fft.ihfft2": {f16, f32, f64},
    "fft.ihfftn": {f16, f32, f64},
    "masked_scatter": {f16, f32, f64},
    "multinomial": {f16, f32, f64},
    "nn.functional.normalize": {f16},
    "nn.functional.triplet_margin_loss": {f16},
    "nn.functional.triplet_margin_with_distance_loss": {f16, f32, f64, i32, i64},
    ("normal", "in_place"): {f16, f32, f64},
    ("normal", "number_mean"): {f16, f32, f64},
    "sparse.sampled_addmm": {f32, f64},
    "to_sparse": {f16, f32, f64},
}


inductor_gradient_expected_failures_single_sample = defaultdict(dict)

inductor_gradient_expected_failures_single_sample["cuda"] = {
    "atanh": {f32},
    "nn.functional.normalize": {f16},
}

if not TEST_WITH_ROCM:
    inductor_gradient_expected_failures_single_sample["cuda"]["tanh"] = {f16}

if not TEST_MKL:
    inductor_expected_failures_single_sample["cpu"].update({})

inductor_should_fail_with_exception = defaultdict(dict)
inductor_should_fail_with_exception["cpu"] = {}
inductor_should_fail_with_exception["cuda"] = {}


def get_skips_and_xfails(from_dict, xfails=True):
    retval = set()
    for device, d in from_dict.items():
        for op, dtypes in d.items():
            if type(op) is tuple:
                op, variant_name = op
            else:
                variant_name = ""
            retval.add((op, variant_name, device, tuple(dtypes), xfails))
    return retval


# Note: if you get a "AssertionError: Couldn't find OpInfo for ..." error for an OpInfo you are sure
# exists, you might be trying to use a test variant and you need to replace, for example,
# "max.reduction_no_dim" with ("max", "reduction_no_dim") as the key of one of these dictionaries
test_skips_or_fails = (
    get_skips_and_xfails(inductor_skips, xfails=False)
    | get_skips_and_xfails(inductor_expected_failures_single_sample, xfails=True)
    | get_skips_and_xfails(
        inductor_gradient_expected_failures_single_sample, xfails=True
    )
)


def wrapper_noop_set_seed(op, *args, **kwargs):
    return op(*args, **kwargs)


<<<<<<< HEAD
torch.testing._internal.common_methods_invocations.wrapper_set_seed = (
    wrapper_noop_set_seed
)

=======
>>>>>>> a62192f7ba4... TorchInductor Opinfo fixes for rng ops
# This file does a global patch to `disable_global_flags()` - which we should not invoke in non testing cases.
torch._dynamo.variables.torch.tensor_dunder_fns.append(
    torch.testing._internal.common_utils.disable_functorch
)

# key can be either op_name, or (op_name, deivce_type), or (op_name, device_type, dtype)
inductor_override_kwargs = {
    # the return value of empty is undefined
    "empty": {"assert_equal": False},
    "empty_permuted": {"assert_equal": False},
    "empty_like": {"assert_equal": False},
    "new_empty": {"assert_equal": False},
    "empty_strided": {"assert_equal": False},
    "new_empty_strided": {"assert_equal": False},
    "randn": {"assert_equal": False},
    ("addr", "cuda", f16): {"reference_in_float": True},
    ("baddbmm", "cuda", f16): {"atol": 2e-3, "rtol": 0.002},  # decomp affects accuracy
    ("angle", "cuda", f64): {"reference_in_float": True},
    ("asin", "cuda", f16): {"reference_in_float": True},
    ("atanh", "cuda", f16): {"reference_in_float": True},
    ("cauchy", "cuda"): {"reference_in_float": True},
    ("cummax", "cuda", f16): {"atol": 5e-4, "rtol": 0.002},
    ("cumprod", "cuda"): {"reference_in_float": True, "atol": 7e-5, "rtol": 0.002},
    ("exponential", "cuda"): {"reference_in_float": True},
    ("geometric", "cuda"): {"reference_in_float": True},
    ("kron", "cuda", f16): {"reference_in_float": True},
    ("log_normal", "cuda"): {"reference_in_float": True},
    ("masked.softmin", "cuda", f16): {"atol": 1e-4, "rtol": 0.01},
    ("nn.functional.batch_norm", "cuda", f16): {"reference_in_float": True},
    ("nn.functional.batch_norm.without_cudnn", "cuda", f16): {
        "reference_in_float": True
    },
    ("nn.functional.cosine_similarity", "cuda", f16): {"reference_in_float": True},
    ("nn.functional.instance_norm", "cuda", f16): {"reference_in_float": True},
    ("nn.functional.local_response_norm", "cuda", f16): {"reference_in_float": True},
    ("nn.functional.soft_margin_loss", "cuda", f16): {"reference_in_float": True},
    ("nn.functional.softmin", "cuda", f16): {"atol": 1e-4, "rtol": 0.01},
    ("nn.functional.softsign", "cuda", f16): {"reference_in_float": True},
    ("nn.functional.tanhshrink", "cuda", f16): {"atol": 3e-4, "rtol": 0.001},
    ("outer", "cuda", f16): {"reference_in_float": True},
    ("round.decimals_3", "cuda", f16): {"reference_in_float": True},
    ("softmax", "cpu", f16): {"atol": 1e-4, "rtol": 0.02},
    ("softmax", "cuda", f16): {"atol": 1e-4, "rtol": 0.02},
    ("_softmax_backward_data", "cuda", f16): {"atol": 0.008, "rtol": 0.002},
    ("special.log_ndtr", "cuda", f64): {"atol": 1e-6, "rtol": 1e-5},
    ("std_mean.unbiased", "cuda", f16): {"reference_in_float": True},
    ("uniform", "cuda"): {"reference_in_float": True},
}

# Always test with all sample for following ops
inductor_all_samples = {
    "arange",
    "diagonal",
    "diagonal_copy",
    "diagonal_scatter",
    "softmax.with_dtype",
    "index_add",
    "index_copy",
    "scatter_reduce.sum",
    "select_scatter",
    "squeeze",
    "unfold",
    "unsqueeze",
    "sum",
    "amax",
    "amin",
    "all",
    "T",
    "H",
    "isinf",
    "isposinf",
    "isneginf",
    "nan_to_num",
    "mT",
    "mH",
    "rsub",
    "triu",
}


def collection_decorator(fn):
    @functools.wraps(fn)
    def inner(self, device, dtype, op):
        try:
            fn(self, device, dtype, op)
        except Exception as e:
            if COLLECT_EXPECT:
                variant = op.variant_test_name
                op_key = op.name if not variant else (op.name, variant)
                device_type = torch.device(device).type
                # failed_reasons[device_type, op_key].add(repr(e))
                seen_failed[device_type, op_key].add(dtype)
            raise e

    return inner


class TestInductorOpInfo(TestCase):
    check_model = check_model
    check_model_cuda = check_model_cuda

    @onlyNativeDeviceTypes
    @suppress_warnings
    @skipCUDAMemoryLeakCheckIf(
        True
    )  # inductor kernels failing this test intermittently
    @skipCUDAIf(not HAS_CUDA, "Skipped! Triton not found")
    @skipCPUIf(not HAS_CPU, "Skipped! Supported CPU compiler not found")
    @unittest.skipIf(TEST_WITH_ASAN, "Skipped under ASAN")
    @skipIfTorchDynamo("Test uses dynamo already")
    @skipIfCrossRef
    @_ops(op_db[START:END])
    @skipOps("TestInductorOpInfo", "test_comprehensive", test_skips_or_fails)
    @patch("torch._dynamo.config.raise_on_unsafe_aot_autograd", True)
    @torch._inductor.config.patch(
        {"implicit_fallbacks": False, "triton.autotune_pointwise": False}
    )
    @patch(
        "torch.testing._internal.common_methods_invocations.wrapper_set_seed",
        wrapper_noop_set_seed,
    )
    @collection_decorator
    def test_comprehensive(self, device, dtype, op):
        torch._dynamo.reset()
        with torch.no_grad():
            torch.cuda.empty_cache()
        op_name = op.name
        if op.variant_test_name:
            op_name += f".{op.variant_test_name}"

        device_type = torch.device(device).type

        assert device_type in ("cuda", "cpu")

        # with open("test_output.txt", "a") as f:
        #     print(f"CONSIDERING OP {op_name} on {device_type} with {dtype} |
        # {inductor_skips[device_type].get(op_name, set())}", flush=True, file=f)
        #     print(f"CONSIDERING OP {op_name} on {device_type} with {dtype} |
        # {inductor_skips[device_type].get(op_name, set())}", flush=True)
        if dtype in inductor_skips[device_type].get(op_name, set()):
            test_expect = ExpectedTestResult.SKIP
            # with open("test_output.txt", "a") as f:
            #     print(f"SKIPPING OP {op_name} on {device_type}", flush=True, file=f)
            #     print(f"SKIPPING OP {op_name} on {device_type}", flush=True)
        elif dtype in inductor_expected_failures_single_sample[device_type].get(
            op_name, set()
        ) or dtype in inductor_gradient_expected_failures_single_sample[
            device_type
        ].get(
            op_name, set()
        ):
            test_expect = ExpectedTestResult.XFAILURE
        else:
            test_expect = ExpectedTestResult.SUCCESS

        overridden_kwargs = {}
        if op_name in inductor_override_kwargs:
            overridden_kwargs = inductor_override_kwargs[op_name]
        elif (op_name, device_type) in inductor_override_kwargs:
            overridden_kwargs = inductor_override_kwargs[(op_name, device_type)]
        elif (op_name, device_type, dtype) in inductor_override_kwargs:
            overridden_kwargs = inductor_override_kwargs[(op_name, device_type, dtype)]

        func = op.get_op()

        def fn(*args, **kwargs):
            return func(*args, **kwargs)

        requires_grad = (
            op.supports_autograd
            and dtype in op.supported_backward_dtypes(device_type)
            # TODO: OpInfo really ought to error out for this case, but it's
            # not exercised in test_ops_gradients atm.  The problem is not
            # complex32 per-se (which is supported by data movement only ops)
            # but that when we do backwards we expect other ops like add to work
            and not dtype == torch.complex32
        )
        samples = op.sample_inputs(device, dtype, requires_grad=requires_grad)

        if op_name not in inductor_all_samples and not ALL_SAMPLES:
            if isinstance(samples, (list, tuple)):
                samples = [samples[0]]
            else:
                samples = [next(samples)]

        class HasRngOp(TorchDispatchMode):
            def __init__(self):
                super().__init__()
                self.has_rng_op = False

            def __torch_dispatch__(self, func, types, args, kwargs=None):
                kwargs = kwargs if kwargs else {}
                if torch.Tag.nondeterministic_seeded in func.tags:
                    self.has_rng_op = True

                return func(*args, **kwargs)

        def do_nopython_and_has_rng(fn, args, kwargs):
            try:
                mode = FakeTensorMode()

                def map_to_fake(e):
                    if isinstance(e, torch.Tensor):
                        return mode.from_tensor(e)
                    else:
                        return e

                args, kwargs = tree_map(map_to_fake, (args, kwargs))
                with HasRngOp() as rng_mode, mode:
                    with enable_python_dispatcher():
                        fn(*args, **kwargs)

            except (DataDependentOutputException, DynamicOutputShapeException):
                return False, rng_mode.has_rng_op

            return True, rng_mode.has_rng_op

        def get_contexts(has_rng_op):
            if has_rng_op:
                # TODO - enable this, running into errors
                return (
                    # (
                    #     lambda: torch._inductor.config.patch(
                    #         {"fallback_random": True, "implicit_fallbacks": True}
                    #     ),
                    #     {"assert_equal": True},
                    # ),
                    (
                        contextlib.nullcontext,
                        {"assert_equal": False},
                    ),
                )
            return ((contextlib.nullcontext, {}),)

        try:
            for sample_input in samples:
                args = [sample_input.input] + list(sample_input.args)
                kwargs = sample_input.kwargs
                # UNCOMMENT TO DEBUG SEGFAULTS

                # with open("test_output.txt", "a") as f:
                #     print(f"RUNNING OP {op_name} on {device_type} with {dtype}", flush=True, file=f)
                #     print(f"RUNNING OP {op_name} on {device_type} with {dtype}", flush=True)
                if device_type == "cuda":
                    # opinfo test case have already place the input on the correct device
                    # so we don't need do additional copy by setting copy_to_cuda=False

                    no_python, has_rng_op = do_nopython_and_has_rng(fn, args, kwargs)
                    for context_fn, kwarg_overrides in get_contexts(has_rng_op):
                        with context_fn():
                            adjusted_kwargs = {
                                "check_lowp": False,
                                "nopython": no_python,
                                "copy_to_cuda": False,
                                "reference_in_float": False,
                                "check_gradient": requires_grad,
                                "check_has_compiled": no_python,
                                "output_process_fn_grad": sample_input.output_process_fn_grad,
                            }
                            adjusted_kwargs.update(overridden_kwargs)
                            adjusted_kwargs.update(kwarg_overrides)
                            self.check_model_cuda(
                                fn,
                                args,
                                kwargs,
                                **adjusted_kwargs,
                            )
                elif device_type == "cpu":
                    no_python, has_rng_op = do_nopython_and_has_rng(fn, args, kwargs)
                    for context_fn, kwarg_overrides in get_contexts(has_rng_op):
                        with context_fn():
                            adjusted_kwargs = {
                                "check_lowp": False,
                                "nopython": no_python,
                                "check_has_compiled": no_python,
                                # skip checking gradient on CPU for now
                                "check_gradient": False,
                            }
                            adjusted_kwargs.update(overridden_kwargs)
                            adjusted_kwargs.update(kwarg_overrides)

                            self.check_model(
                                fn,
                                args,
                                kwargs,
                                **adjusted_kwargs,
                            )

        except Exception as e:
            known_failure = False
            if dtype in inductor_should_fail_with_exception[device_type].get(
                op_name, set()
            ):
                failure = inductor_should_fail_with_exception[device_type][op_name][
                    dtype
                ]
                if failure in str(e):
                    known_failure = True
            if not known_failure:
                raise e

        # with open("test_output.txt", "a") as f:
        #     print(f"SUCCEEDED OP {op_name} on {device_type} with {dtype}", flush=True, file=f)


instantiate_device_type_tests(TestInductorOpInfo, globals())

if __name__ == "__main__":
    run_tests()<|MERGE_RESOLUTION|>--- conflicted
+++ resolved
@@ -288,13 +288,10 @@
     return op(*args, **kwargs)
 
 
-<<<<<<< HEAD
 torch.testing._internal.common_methods_invocations.wrapper_set_seed = (
     wrapper_noop_set_seed
 )
 
-=======
->>>>>>> a62192f7ba4... TorchInductor Opinfo fixes for rng ops
 # This file does a global patch to `disable_global_flags()` - which we should not invoke in non testing cases.
 torch._dynamo.variables.torch.tensor_dunder_fns.append(
     torch.testing._internal.common_utils.disable_functorch

--- conflicted
+++ resolved
@@ -349,19 +349,10 @@
         self.assertTrue(same(ref, res))
         self.assertEqual(counts.frame_count, 1)
 
-<<<<<<< HEAD
-        expected_op_count = (
-            ifdynstaticdefault(1, 11)
-            if torch._dynamo.testing.config.dynamic_shapes
-            else 1
-        )
-        self.assertEqual(counts.op_count, expected_op_count)
-=======
         if torch._dynamo.config.assume_static_by_default:
             self.assertExpectedInline(counts.op_count, """1""")
         else:
             self.assertExpectedInline(counts.op_count, """11""")
->>>>>>> 8c54cd43
 
     def test_user_defined_binop(self):
         class MyClass:
@@ -385,19 +376,10 @@
 
         self.assertTrue(same(ref, res))
         self.assertEqual(counts.frame_count, 1)
-<<<<<<< HEAD
-        expected_op_count = (
-            ifdynstaticdefault(1, 4)
-            if torch._dynamo.testing.config.dynamic_shapes
-            else 1
-        )
-        self.assertEqual(counts.op_count, expected_op_count)
-=======
         if torch._dynamo.config.assume_static_by_default:
             self.assertExpectedInline(counts.op_count, """1""")
         else:
             self.assertExpectedInline(counts.op_count, """4""")
->>>>>>> 8c54cd43
 
     def test_compare_shapes_eq(self):
         def compare_shapes(a, b, to_list):
@@ -4137,8 +4119,7 @@
         opt_fn(x2, y2, 5)
 
         if (
-            torch._dynamo.config.dynamic_shapes
-            and not torch._dynamo.config.specialize_int
+            not torch._dynamo.config.specialize_int
             and not torch._dynamo.config.assume_static_by_default
         ):
             # we didn't actually test guard_failure_fn here but whatever,
@@ -4146,8 +4127,6 @@
             self.assertTrue(guard_failure is None)
         else:
             self.assertTrue(guard_failure is not None)
-            if not torch._dynamo.config.dynamic_shapes:
-                self.assertExpectedInline(guard_failure[0], """L['k'] == 3""")
 
     def test_guard_failure_fn_shape_control(self):
         def fn(x, y):
@@ -4212,20 +4191,13 @@
         opt_fn(x, y)
         opt_fn(x2, y2)
 
-        if torch._dynamo.config.dynamic_shapes:
-            if torch._dynamo.config.assume_static_by_default:
-                self.assertExpectedInline(
-                    guard_failure[0],
-                    """tensor 'L['x']' size mismatch at index 0. expected 2, actual 3""",
-                )
-            else:
-                self.assertTrue(guard_failure is None)
-        else:
-            self.assertTrue(guard_failure is not None)
+        if torch._dynamo.config.assume_static_by_default:
             self.assertExpectedInline(
                 guard_failure[0],
                 """tensor 'L['x']' size mismatch at index 0. expected 2, actual 3""",
             )
+        else:
+            self.assertTrue(guard_failure is None)
 
     def test_guard_failure_fn_tensor_iter(self):
         def fn(x):
@@ -5306,10 +5278,7 @@
                 fn(torch.rand(2, 3), torch.rand(2, 3))
                 fn(torch.rand(2, 3), (1, 2, 3))
 
-<<<<<<< HEAD
-=======
     @expectedFailureAutomaticDynamic
->>>>>>> 8c54cd43
     def test_compile_profiler(self):
         class Model(torch.nn.Module):
             def forward(self, input):
@@ -5333,10 +5302,7 @@
             _ = compiled(new_shape_input)
 
             # Not an exhaustive test of dynamic shapes behavior, but some sanity
-            if (
-                not torch._dynamo.config.dynamic_shapes
-                or torch._dynamo.config.assume_static_by_default
-            ):
+            if torch._dynamo.config.assume_static_by_default:
                 base_checker().check("Recompile Reasons").check("'forward'").check(
                     "cache_size_limit to 1"
                 ).run(prof.report())
@@ -5344,7 +5310,7 @@
                 base_checker().check("No recompilation detected.").run(prof.report())
 
             # Ensure correct guard fail message is selected to show to user
-            if not torch._dynamo.config.dynamic_shapes:
+            if torch._dynamo.config.assume_static_by_default:
                 new_shape_input = torch.rand((4, 3, 4))
                 _ = compiled(new_shape_input)
 

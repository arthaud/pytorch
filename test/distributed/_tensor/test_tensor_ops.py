# Copyright (c) Meta Platforms, Inc. and affiliates
# Owner(s): ["oncall: distributed"]

import torch
from torch.distributed._tensor import DeviceMesh, distribute_tensor, DTensor
from torch.distributed._tensor.placement_types import _Partial, Replicate, Shard
from torch.testing._internal.common_utils import run_tests
from torch.testing._internal.distributed._tensor.common_dtensor import (
    DTensorConverter,
    DTensorTestBase,
    with_comms,
)


class DistTensorOpsTest(DTensorTestBase):
    @with_comms
    def test_aten_contiguous(self):
        # this op not covered by dtensor_ops
        mesh = DeviceMesh(self.device_type, list(range(self.world_size)))
        self._test_op(
            mesh,
            lambda x: torch.ops.aten.contiguous(x),
            torch.randn(16, 32),
        )

    @with_comms
    def test_detach(self):
        device_mesh = DeviceMesh(self.device_type, list(range(self.world_size)))
        shard_spec = [Shard(0)]

        tensor_to_detach = torch.randn(12, 8, requires_grad=True)
        mat = distribute_tensor(tensor_to_detach, device_mesh, shard_spec)
        detached_mat = mat.detach()
        self.assertFalse(detached_mat is mat)

    @with_comms
    def test_clone(self):
        device_mesh = DeviceMesh(self.device_type, list(range(self.world_size)))
        specs = [[Replicate()], [Shard(0)]]
        tensor_to_clone = torch.randn(12, 8, requires_grad=True)
        for spec in specs:
            mat = distribute_tensor(tensor_to_clone, device_mesh, spec)
            cloned_mat = mat.clone()
            self.assertFalse(cloned_mat is mat)
            self.assertEqual(cloned_mat.to_local(), mat.to_local())

    @with_comms
    def test_contiguous(self):
        device_mesh = DeviceMesh(self.device_type, list(range(self.world_size)))
        tensor = torch.rand(3, 5, 6, requires_grad=True)
        sharding = [Shard(0)]
        dist_tensor = DTensor.from_local(tensor, device_mesh, sharding)
        self.assertTrue(dist_tensor.is_contiguous())
        # shard on dim 0 should not change stride (30, 6, 1)
        self.assertEqual(dist_tensor.stride(), tensor.stride())

        new_dt = dist_tensor.transpose(0, 2)
        self.assertFalse(new_dt.is_contiguous())
        self.assertFalse(new_dt.to_local().is_contiguous())
        # check stride
        self.assertEqual(new_dt.stride(), (1, 6, 30))

        new_dt = new_dt.contiguous()
        self.assertTrue(new_dt.is_contiguous())
        self.assertTrue(new_dt.to_local().is_contiguous())
        # check stride
        self.assertEqual(dist_tensor.stride(), tensor.stride())

        # check backward
        new_dt.to_local().sum().backward()
        self.assertEqual(tensor.grad, torch.ones(3, 5, 6))

    @with_comms
    def test_inplace_op(self):
        mesh = DeviceMesh(self.device_type, list(range(self.world_size)))
        input_tensor = torch.randn((12, 3), device=self.device_type)
        dt_to_add = distribute_tensor(input_tensor, mesh, [Shard(0)])
        dt_to_mul = dt_to_add.clone()
        expected_add_dt = dt_to_add.clone() + 3
        add_res = dt_to_add.add_(3)
        expected_mul_dt = dt_to_mul.clone() * 3
        mul_res = dt_to_mul.mul_(3)
        # inplace op should be the same instance before and after
        self.assertTrue(add_res is dt_to_add)
        self.assertEqual(add_res.to_local(), expected_add_dt.to_local())

        self.assertTrue(mul_res is dt_to_mul)
        self.assertEqual(mul_res.to_local(), expected_mul_dt.to_local())

        # test inplace op self and other dtensor with other specs
        # and make sure out spec not change
        shard_spec = [Shard(0)]
        partial_spec = [_Partial()]
        dt_to_inplace_add = distribute_tensor(input_tensor, mesh, shard_spec)
        partial_grad = DTensor.from_local(torch.randn(12, 3), mesh, partial_spec)
        res = dt_to_inplace_add.add_(partial_grad)
        self.assertTrue(res is dt_to_inplace_add)
        self.assertTrue(res.placements == tuple(shard_spec))

    @with_comms
    def test_op_out_variant(self):
        mesh = DeviceMesh(self.device_type, list(range(self.world_size)))
        input_tensor = torch.randn((12, 3), device=self.device_type)
        sharded_dt_input = distribute_tensor(input_tensor, mesh, [Shard(0)])
        expected_dt = sharded_dt_input.clone() + 3
        sharded_dt_out = sharded_dt_input.clone()
        res = torch.add(sharded_dt_input, 3, out=sharded_dt_out)
        # op out variant should be the same instance before and after
        self.assertTrue(res is sharded_dt_out)
        self.assertEqual(sharded_dt_out.to_local(), expected_dt.to_local())

        # test op out variant with other spec and make sure out spec not change
        replica_spec = [Replicate()]
        replicate_out = distribute_tensor(input_tensor, mesh, replica_spec)
        expected_dt = replicate_out.clone() + 3
        res = torch.add(sharded_dt_input, 3, out=replicate_out)
        self.assertTrue(res is replicate_out)
        self.assertTrue(res.placements == tuple(replica_spec))
        self.assertEqual(replicate_out.to_local(), expected_dt.to_local())

    @with_comms
    def test_empty_like(self):
        device_mesh = DeviceMesh(self.device_type, list(range(self.world_size)))
        shard_spec = [Shard(0)]

        input_tensor = torch.randn(4, 8, requires_grad=True)
        dist_tensor = DTensor.from_local(input_tensor, device_mesh, shard_spec)
        empty_like_dt = torch.empty_like(dist_tensor)
        # empty is not deterministic, so we only check that the shard propagation worked
        self.assertEqual((4, 8), empty_like_dt.to_local().shape)

    @with_comms
    def test_fill_inplace(self):
        device_mesh = DeviceMesh(self.device_type, list(range(self.world_size)))
        shard_spec = [Shard(0)]

        input_tensor = torch.randn(4, 8, requires_grad=True)
        dist_tensor = DTensor.from_local(input_tensor, device_mesh, shard_spec)
        full_like_dt = torch.fill_(dist_tensor, 42.0)
        full_expected = torch.full((4, 8), 42.0)
        self.assertEqual(full_expected, full_like_dt.to_local())
        self.assertEqual(full_expected, dist_tensor.to_local())

    @with_comms
    def test_full_like(self):
        device_mesh = DeviceMesh(self.device_type, list(range(self.world_size)))
        shard_spec = [Shard(0)]

        input_tensor = torch.randn(4, 8, requires_grad=True)
        dist_tensor = DTensor.from_local(input_tensor, device_mesh, shard_spec)
        full_like_dt = torch.full_like(dist_tensor, 42.0)
        full_expected = torch.full((4, 8), 42.0)
        self.assertEqual(full_expected, full_like_dt.to_local())

    @with_comms
    def test_ones_like(self):
        device_mesh = DeviceMesh(self.device_type, list(range(self.world_size)))
        shard_spec = [Shard(0)]

        input_tensor = torch.randn(4, 8, requires_grad=True)
        dist_tensor = DTensor.from_local(input_tensor, device_mesh, shard_spec)
        ones_like_dt = torch.ones_like(dist_tensor)
        ones_expected = torch.ones(4, 8)
        self.assertEqual(ones_expected, ones_like_dt.to_local())

    @with_comms
    def test_ones_like_partial_sum(self):
        device_mesh = DeviceMesh(self.device_type, list(range(self.world_size)))
        shard_spec = [_Partial()]

        input_tensor = torch.randn(4, 8, requires_grad=True)
        dist_tensor = DTensor.from_local(input_tensor, device_mesh, shard_spec)
        assert dist_tensor.shape == (4, 8)

        ones_like_dt = torch.ones_like(dist_tensor)
        ones_expected = torch.ones(dist_tensor.shape)
        self.assertEqual(
            ones_expected,
            ones_like_dt.redistribute(device_mesh, [Replicate()]).to_local(),
        )

    @with_comms
    def test_fill_inplace_partial_sum(self):
        device_mesh = DeviceMesh(self.device_type, list(range(self.world_size)))
        shard_spec = [_Partial()]

        input_tensor = torch.randn(4, 8, requires_grad=True)
        dist_tensor = DTensor.from_local(input_tensor, device_mesh, shard_spec)
        assert dist_tensor.shape == (4, 8)

<<<<<<< HEAD
        torch.fill_(dist_tensor, 42)
        fill_expected = torch.full(dist_tensor.shape, 42, dtype=input_tensor.dtype)
        self.assertEqual(
            fill_expected,
            dist_tensor.redistribute(device_mesh, [Replicate()]).to_local(),
        )
=======
        # inplace partial sum should keep partial
        torch.fill_(dist_tensor, 8)
        fill_expected = torch.full(
            dist_tensor.shape, 8 * self.world_size, dtype=input_tensor.dtype
        )
        self.assertEqual(fill_expected, dist_tensor.full_tensor())
>>>>>>> 94f3df27

    @with_comms
    def test_zeros_like_partial_sum(self):
        device_mesh = DeviceMesh(self.device_type, list(range(self.world_size)))
        shard_spec = [_Partial()]

        input_tensor = torch.randn(4, 8, requires_grad=True)
        dist_tensor = DTensor.from_local(input_tensor, device_mesh, shard_spec)
        assert dist_tensor.shape == (4, 8)

        zeros_like_dt = torch.zeros_like(dist_tensor)
        zeros_expected = torch.zeros(dist_tensor.shape)
        self.assertEqual(
            zeros_expected,
            zeros_like_dt.redistribute(device_mesh, [Replicate()]).to_local(),
        )

    @with_comms
    def test_zero_inplace(self):
        device_mesh = DeviceMesh(self.device_type, list(range(self.world_size)))
        shard_spec = [Shard(0)]

        input_tensor = torch.randn(4, 8, requires_grad=True)
        dist_tensor = DTensor.from_local(input_tensor, device_mesh, shard_spec)
        zeros_like_dt = torch.zero_(dist_tensor)
        zeros_expected = torch.zeros(4, 8)
        self.assertEqual(zeros_expected, zeros_like_dt.to_local())
        self.assertEqual(zeros_expected, dist_tensor.to_local())

    @with_comms
    def test_zeros_like(self):
        device_mesh = DeviceMesh(self.device_type, list(range(self.world_size)))
        shard_spec = [Shard(0)]

        input_tensor = torch.randn(4, 8, requires_grad=True)
        dist_tensor = DTensor.from_local(input_tensor, device_mesh, shard_spec)
        zeros_like_dt = torch.zeros_like(dist_tensor)
        zeros_expected = torch.zeros(4, 8)
        self.assertEqual(zeros_expected, zeros_like_dt.to_local())

    @with_comms
    def test_equal(self):
        device_mesh = DeviceMesh(self.device_type, list(range(self.world_size)))
        shard_spec = [Shard(0)]

        input_tensor_1 = torch.ones(4, 4)
        dist_tensor_1 = DTensor.from_local(input_tensor_1, device_mesh, shard_spec)

        # tensors are equal
        input_tensor_2 = torch.ones(4, 4)
        dist_tensor_2 = DTensor.from_local(input_tensor_2, device_mesh, shard_spec)

        eq_result = dist_tensor_1.equal(dist_tensor_2)
        self.assertTrue(eq_result)

        # tensors are different on some shards
        if self.rank == 0:
            input_tensor_2 = torch.ones(4, 4)
        else:
            input_tensor_2 = torch.randn(4, 4)
        dist_tensor_2 = DTensor.from_local(input_tensor_2, device_mesh, shard_spec)

        eq_result = dist_tensor_1.equal(dist_tensor_2)
        # equal op all reduces each shard's local result
        self.assertFalse(eq_result)

    def _test_op(self, mesh, op_call, *args, **kwargs):
        out = op_call(*args, **kwargs)
        dtc = DTensorConverter(mesh, args, kwargs)
        for d_args, d_kwargs in dtc:
            self.assertTrue(dtc.successful())
            d_out = op_call(*d_args, **d_kwargs)
            self.assertEqual(
                d_out.redistribute(mesh, [Replicate()] * mesh.ndim).to_local(),
                out,
            )

    @with_comms
    def test_index(self):
        meshes = [
            DeviceMesh(self.device_type, list(range(self.world_size))),  # 1D mesh
            # TODO(@azzolini): un-comment when DTensorConverter supports N-D mesh
            # DeviceMesh(self.device_type, torch.arange(self.world_size).reshape(2, -1)), # 2D mesh
        ]
        for mesh in meshes:
            self._test_op(
                mesh,
                lambda x, y: x[y],
                torch.randn(16, 32, 16),
                torch.randint(5, (4, 8)),
            )
            self._test_op(
                mesh,
                lambda x, y: x.index_select(1, y),
                torch.randn(16, 32, 16),
                torch.randint(5, (4,)),
            )
            self._test_op(
                mesh,
                lambda x, y: x.index_select(0, y),
                torch.randn(16, 32, 16),
                torch.randint(5, (4,)),
            )
            self._test_op(
                mesh,
                lambda x, y: x[y],
                torch.randn(16, 32, 16),
                torch.randint(5, (12,)),
            )
            self._test_op(
                mesh,
                lambda x, y: x[:, y],
                torch.randn(16, 32, 16),
                torch.randint(5, (4, 8)),
            )
            self._test_op(
                mesh,
                lambda x, y: x[..., y],
                torch.randn(16, 32, 16),
                torch.randint(5, (4, 12)),
            )
            self._test_op(
                mesh,
                lambda x, y: x[..., y],
                torch.randn(16, 32, 16),
                torch.randint(5, (4, 8, 16)),
            )
            self._test_op(
                mesh,
                lambda x, y, z: x[z, y],
                torch.randn(16, 32, 16),
                torch.randint(5, (12, 8, 12)),
                torch.randint(2, (12, 8, 12)),
            )
            self._test_op(
                mesh,
                lambda x, y, z: x[z, :, y],
                torch.randn(16, 32, 16),
                torch.randint(5, (12, 8, 12)),
                torch.randint(2, (12, 8, 12)),
            )
            self._test_op(
                mesh,
                lambda x, y, z: x[:, z, :, y],
                torch.randn(16, 32, 16, 12),
                torch.randint(5, (12, 8, 12)),
                torch.randint(2, (12, 8, 12)),
            )
            # broadcast in inner dimensions
            self._test_op(
                mesh,
                lambda x, y, z: x[:, z, :, y],
                torch.randn(16, 32, 16, 12),
                torch.randint(5, (12, 8, 12)),
                torch.randint(2, (12, 1, 12)),
            )
            # implicit (left-padded) broadcast
            self._test_op(
                mesh,
                lambda x, y, z: x[:, z, :, y],
                torch.randn(16, 32, 16, 12),
                torch.randint(5, (12, 8, 12)),
                torch.randint(2, (8, 12)),
            )
            self._test_op(
                mesh,
                lambda x, y, z: x[z, y, :, :],
                torch.randn(16, 32, 16, 12),
                torch.randint(2, (8, 12)),
                torch.randint(5, (12, 8, 12)),
            )
            self._test_op(
                mesh,
                lambda x, y, z: x[z, :, y, :],
                torch.randn(16, 32, 16, 12),
                torch.randint(2, (8, 12)),
                torch.randint(5, (12, 8, 12)),
            )
            self._test_op(
                mesh,
                lambda x, y, z: x[z, :, :, y],
                torch.randn(16, 32, 16, 12),
                torch.randint(2, (8, 1)),
                torch.randint(5, (12, 8, 12)),
            )

    @with_comms
    def test_where_type_promotion(self):
        mesh = DeviceMesh(self.device_type, list(range(self.world_size)))  # 1D mesh

        specs = [[Shard(0)], [Replicate()]]
        for spec in specs:
            global_tensor = torch.randn(12, 8)
            mat = distribute_tensor(global_tensor, mesh, spec)
            res = torch.where(mat > 0, 1, 0)
            ref = torch.where(global_tensor > 0, 1, 0)
            self.assertEqual(res.redistribute(placements=[Replicate()]).to_local(), ref)


if __name__ == "__main__":
    run_tests()<|MERGE_RESOLUTION|>--- conflicted
+++ resolved
@@ -174,10 +174,7 @@
 
         ones_like_dt = torch.ones_like(dist_tensor)
         ones_expected = torch.ones(dist_tensor.shape)
-        self.assertEqual(
-            ones_expected,
-            ones_like_dt.redistribute(device_mesh, [Replicate()]).to_local(),
-        )
+        self.assertEqual(ones_expected, ones_like_dt.full_tensor())
 
     @with_comms
     def test_fill_inplace_partial_sum(self):
@@ -188,21 +185,12 @@
         dist_tensor = DTensor.from_local(input_tensor, device_mesh, shard_spec)
         assert dist_tensor.shape == (4, 8)
 
-<<<<<<< HEAD
-        torch.fill_(dist_tensor, 42)
-        fill_expected = torch.full(dist_tensor.shape, 42, dtype=input_tensor.dtype)
-        self.assertEqual(
-            fill_expected,
-            dist_tensor.redistribute(device_mesh, [Replicate()]).to_local(),
-        )
-=======
         # inplace partial sum should keep partial
         torch.fill_(dist_tensor, 8)
         fill_expected = torch.full(
             dist_tensor.shape, 8 * self.world_size, dtype=input_tensor.dtype
         )
         self.assertEqual(fill_expected, dist_tensor.full_tensor())
->>>>>>> 94f3df27
 
     @with_comms
     def test_zeros_like_partial_sum(self):
@@ -215,10 +203,7 @@
 
         zeros_like_dt = torch.zeros_like(dist_tensor)
         zeros_expected = torch.zeros(dist_tensor.shape)
-        self.assertEqual(
-            zeros_expected,
-            zeros_like_dt.redistribute(device_mesh, [Replicate()]).to_local(),
-        )
+        self.assertEqual(zeros_expected, zeros_like_dt.full_tensor())
 
     @with_comms
     def test_zero_inplace(self):
@@ -275,10 +260,7 @@
         for d_args, d_kwargs in dtc:
             self.assertTrue(dtc.successful())
             d_out = op_call(*d_args, **d_kwargs)
-            self.assertEqual(
-                d_out.redistribute(mesh, [Replicate()] * mesh.ndim).to_local(),
-                out,
-            )
+            self.assertEqual(d_out.full_tensor(), out)
 
     @with_comms
     def test_index(self):
@@ -399,7 +381,7 @@
             mat = distribute_tensor(global_tensor, mesh, spec)
             res = torch.where(mat > 0, 1, 0)
             ref = torch.where(global_tensor > 0, 1, 0)
-            self.assertEqual(res.redistribute(placements=[Replicate()]).to_local(), ref)
+            self.assertEqual(res.full_tensor(), ref)
 
 
 if __name__ == "__main__":

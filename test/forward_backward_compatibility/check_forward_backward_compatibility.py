import argparse
import datetime
import re
import sys
import warnings
from collections import defaultdict

import torch
from torch._C import parse_schema


# How to run this test locally:
# 1 Have two virtual environments (eg conda env), one without PyTorch installed (venv_nightly)
#   one with your local changes (venv_yours).
# In venv_nightly:
# 2. First ensure that Pytorch is uninstalled, but all prereqs are installed
# 3. Install torch nightly build with
#    `pip install --pre torch -f https://download.pytorch.org/whl/nightly/cpu/torch_nightly.html`
# 4. Generate original schemas with
#    `python test/forward_backward_compatibility/dump_all_function_schemas.py --filename nightly_schemas.txt`
# Now in venv_yours:
# 5. Run this test with
#    `python test/forward_backward_compatibility/check_forward_backward_compatibility.py --existing-schemas nightly_schemas.txt`

# The date specifies how long the allowlist exclusion should apply to.
#
#   - If we NEVER give BC guarantee for an operator, you can put the
#     date arbitrarily far in the future.
#   - Otherwise, pick a date that is far enough in the future that you
#     believe you can land your diff before then.
#
# Allowlist entries can be removed after the date listed on them passes.
#
# Allowlist item format:
# [
#   0: function name regex
#   1: date until which the allowlist entry is valid
#   2: (optional) function argument regex
# ]
#
# NB: function name DOES NOT include overload name!
ALLOW_LIST = [
    ("c10_experimental", datetime.date(9999, 1, 1)),
    # Internal
    ("static", datetime.date(9999, 1, 1)),
    ("prim::ModuleDictIndex", datetime.date(9999, 1, 1)),
    ("prim::MKLDNNRelu6", datetime.date(9999, 1, 1)),
    ("prim::MKLDNNRelu6_", datetime.date(9999, 1, 1)),
    ("prim::Concat", datetime.date(9999, 1, 1)),
    ("aten::_NestedTensor_GeneralizedBMM", datetime.date(9999, 1, 1)),
    # Internal, profiler-specific ops
    ("profiler::_call_end_callbacks_on_jit_fut*", datetime.date(9999, 1, 1)),
    ("profiler::_record_function_enter", datetime.date(9999, 1, 1)),
<<<<<<< HEAD
    ("profiler::_record_function_exit", datetime.date(2023, 1, 1)),
    ("aten::_sparse_addmm", datetime.date(2022, 6, 30)),
    ("aten::kl_div_backward", datetime.date(2022, 9, 1)),
=======
>>>>>>> e1a87f6c
    ("aten::_cholesky_helper", datetime.date(9999, 1, 1)),
    ("aten::_lstsq_helper", datetime.date(9999, 1, 1)),
    ("aten::_syevd_helper", datetime.date(9999, 1, 1)),
    ("aten::_linalg_solve_out_helper_", datetime.date(9999, 1, 1)),
    ("aten::select_backward", datetime.date(9999, 1, 1)),
    ("aten::lstsq", datetime.date(9999, 1, 1)),
    ("aten::lstsq.X", datetime.date(9999, 1, 1)),
    ("aten::slice_backward", datetime.date(9999, 1, 1)),
    ("aten::diagonal_backward", datetime.date(9999, 1, 1)),
    ("aten::rowwise_prune", datetime.date(9999, 1, 1)),
    ("aten::eig", datetime.date(9999, 1, 1)),
    ("aten::eig.e", datetime.date(9999, 1, 1)),
    ("aten::adaptive_avg_pool3d_backward", datetime.date(9999, 1, 1)),
    ("aten::_embedding_bag_dense_backward", datetime.date(9999, 1, 1)),
    ("aten::matrix_rank", datetime.date(9999, 1, 1)),
    ("aten::matrix_rank.tol", datetime.date(9999, 1, 1)),
    ("aten::randperm", datetime.date(9999, 1, 1)),
    ("aten::solve", datetime.date(9999, 1, 1)),
    ("aten::solve.solution", datetime.date(9999, 1, 1)),
    ("aten::_solve_helper", datetime.date(9999, 1, 1)),
    ("aten::_convolution_nogroup", datetime.date(9999, 1, 1)),
    ("aten::miopen_convolution_backward", datetime.date(9999, 1, 1)),
    ("aten::miopen_convolution_backward_bias", datetime.date(9999, 1, 1)),
    ("aten::miopen_convolution_backward_input", datetime.date(9999, 1, 1)),
    ("aten::miopen_convolution_backward_weight", datetime.date(9999, 1, 1)),
    ("aten::miopen_convolution_transpose_backward", datetime.date(9999, 1, 1)),
    ("aten::miopen_convolution_transpose_backward_input", datetime.date(9999, 1, 1)),
    ("aten::miopen_convolution_transpose_backward_weight", datetime.date(9999, 1, 1)),
    ("aten::miopen_depthwise_convolution_backward", datetime.date(9999, 1, 1)),
    ("aten::miopen_depthwise_convolution_backward_input", datetime.date(9999, 1, 1)),
    ("aten::miopen_depthwise_convolution_backward_weight", datetime.date(9999, 1, 1)),
    ("aten::_nested_tensor", datetime.date(9999, 1, 1)),
    ("prepacked::unpack_prepacked_sizes_conv2d", datetime.date(9999, 1, 1)),
    ("prepacked::unpack_prepacked_sizes_linear", datetime.date(9999, 1, 1)),
    ("aten::_symeig_helper", datetime.date(9999, 1, 1)),
    ("aten::symeig", datetime.date(9999, 1, 1)),
    ("aten::symeig.e", datetime.date(9999, 1, 1)),
    ("aten::native_multi_head_self_attention", datetime.date(9999, 1, 1)),
    ("aten::_native_multi_head_self_attention", datetime.date(9999, 1, 1)),
    ("aten::grid_sampler_3d_backward", datetime.date(9999, 1, 1)),
    ("aten::_transform_bias_rescale_qkv", datetime.date(9999, 1, 1)),
    ("prim::infer_squeeze_size.dim", datetime.date(9999, 1, 1)),
    ("prim::infer_squeeze_size", datetime.date(9999, 1, 1)),
    ("aten::_weight_norm_cuda_interface", datetime.date(9999, 1, 1)),
    ("aten::_weight_norm_cuda_interface_backward", datetime.date(9999, 1, 1)),
    ("aten::empty.SymInt", datetime.date(9999, 1, 1)),
    # nested tensor temporary auxiliary ops
    ("aten::_reshape_nested", datetime.date(9999, 1, 1)),
    ("aten::_reshape_nested_backward", datetime.date(9999, 1, 1)),
    ("aten::mps_linear", datetime.date(9999, 1, 1)),
    ("aten::_mps_linear", datetime.date(9999, 1, 1)),
    ("aten::_mps_max_pool2d", datetime.date(9999, 1, 1)),
    ("aten::_mps_max_pool2d.out", datetime.date(9999, 1, 1)),
    ("aten::mps_max_pool2d_backward", datetime.date(9999, 1, 1)),
    ("aten::mps_max_pool2d_backward.out", datetime.date(9999, 1, 1)),
    # TODO: FIXME: prims shouldn't be checked
    ("prims::.*", datetime.date(9999, 1, 1)),
    ("aten::_amp_foreach_non_finite_check_and_unscale.out", datetime.date(2022, 9, 1)),
    ("aten::_amp_foreach_non_finite_check_and_unscale_", datetime.date(2022, 9, 1)),
    ("aten::_cudnn_rnn_backward.out", datetime.date(2022, 9, 1)),
    ("aten::_foreach_abs.out", datetime.date(2022, 9, 1)),
    ("aten::_foreach_abs_", datetime.date(2022, 9, 1)),
    ("aten::_foreach_acos.out", datetime.date(2022, 9, 1)),
    ("aten::_foreach_acos_", datetime.date(2022, 9, 1)),
    ("aten::_foreach_add.List_out", datetime.date(2022, 9, 1)),
    ("aten::_foreach_add.ScalarList_out", datetime.date(2022, 9, 1)),
    ("aten::_foreach_add.Scalar_out", datetime.date(2022, 9, 1)),
    ("aten::_foreach_add_.List", datetime.date(2022, 9, 1)),
    ("aten::_foreach_add_.Scalar", datetime.date(2022, 9, 1)),
    ("aten::_foreach_add_.ScalarList", datetime.date(2022, 9, 1)),
    ("aten::_foreach_addcdiv.ScalarList_out", datetime.date(2022, 9, 1)),
    ("aten::_foreach_addcdiv.Scalar_out", datetime.date(2022, 9, 1)),
    ("aten::_foreach_addcdiv_.Scalar", datetime.date(2022, 9, 1)),
    ("aten::_foreach_addcdiv_.ScalarList", datetime.date(2022, 9, 1)),
    ("aten::_foreach_addcmul.ScalarList_out", datetime.date(2022, 9, 1)),
    ("aten::_foreach_addcmul.Scalar_out", datetime.date(2022, 9, 1)),
    ("aten::_foreach_addcmul_.Scalar", datetime.date(2022, 9, 1)),
    ("aten::_foreach_addcmul_.ScalarList", datetime.date(2022, 9, 1)),
    ("aten::_foreach_asin.out", datetime.date(2022, 9, 1)),
    ("aten::_foreach_asin_", datetime.date(2022, 9, 1)),
    ("aten::_foreach_atan.out", datetime.date(2022, 9, 1)),
    ("aten::_foreach_atan_", datetime.date(2022, 9, 1)),
    ("aten::_foreach_ceil.out", datetime.date(2022, 9, 1)),
    ("aten::_foreach_ceil_", datetime.date(2022, 9, 1)),
    ("aten::_foreach_cos.out", datetime.date(2022, 9, 1)),
    ("aten::_foreach_cos_", datetime.date(2022, 9, 1)),
    ("aten::_foreach_cosh.out", datetime.date(2022, 9, 1)),
    ("aten::_foreach_cosh_", datetime.date(2022, 9, 1)),
    ("aten::_foreach_div.List_out", datetime.date(2022, 9, 1)),
    ("aten::_foreach_div.ScalarList_out", datetime.date(2022, 9, 1)),
    ("aten::_foreach_div.Scalar_out", datetime.date(2022, 9, 1)),
    ("aten::_foreach_div_.List", datetime.date(2022, 9, 1)),
    ("aten::_foreach_div_.Scalar", datetime.date(2022, 9, 1)),
    ("aten::_foreach_div_.ScalarList", datetime.date(2022, 9, 1)),
    ("aten::_foreach_erf.out", datetime.date(2022, 9, 1)),
    ("aten::_foreach_erf_", datetime.date(2022, 9, 1)),
    ("aten::_foreach_erfc.out", datetime.date(2022, 9, 1)),
    ("aten::_foreach_erfc_", datetime.date(2022, 9, 1)),
    ("aten::_foreach_exp.out", datetime.date(2022, 9, 1)),
    ("aten::_foreach_exp_", datetime.date(2022, 9, 1)),
    ("aten::_foreach_expm1.out", datetime.date(2022, 9, 1)),
    ("aten::_foreach_expm1_", datetime.date(2022, 9, 1)),
    ("aten::_foreach_floor.out", datetime.date(2022, 9, 1)),
    ("aten::_foreach_floor_", datetime.date(2022, 9, 1)),
    ("aten::_foreach_frac.out", datetime.date(2022, 9, 1)),
    ("aten::_foreach_frac_", datetime.date(2022, 9, 1)),
    ("aten::_foreach_lgamma.out", datetime.date(2022, 9, 1)),
    ("aten::_foreach_lgamma_", datetime.date(2022, 9, 1)),
    ("aten::_foreach_log.out", datetime.date(2022, 9, 1)),
    ("aten::_foreach_log10.out", datetime.date(2022, 9, 1)),
    ("aten::_foreach_log10_", datetime.date(2022, 9, 1)),
    ("aten::_foreach_log1p.out", datetime.date(2022, 9, 1)),
    ("aten::_foreach_log1p_", datetime.date(2022, 9, 1)),
    ("aten::_foreach_log2.out", datetime.date(2022, 9, 1)),
    ("aten::_foreach_log2_", datetime.date(2022, 9, 1)),
    ("aten::_foreach_log_", datetime.date(2022, 9, 1)),
    ("aten::_foreach_maximum.List_out", datetime.date(2022, 9, 1)),
    ("aten::_foreach_maximum_.List", datetime.date(2022, 9, 1)),
    ("aten::_foreach_minimum.List_out", datetime.date(2022, 9, 1)),
    ("aten::_foreach_minimum_.List", datetime.date(2022, 9, 1)),
    ("aten::_foreach_mul.List_out", datetime.date(2022, 9, 1)),
    ("aten::_foreach_mul.ScalarList_out", datetime.date(2022, 9, 1)),
    ("aten::_foreach_mul.Scalar_out", datetime.date(2022, 9, 1)),
    ("aten::_foreach_mul_.List", datetime.date(2022, 9, 1)),
    ("aten::_foreach_mul_.Scalar", datetime.date(2022, 9, 1)),
    ("aten::_foreach_mul_.ScalarList", datetime.date(2022, 9, 1)),
    ("aten::_foreach_neg.out", datetime.date(2022, 9, 1)),
    ("aten::_foreach_neg_", datetime.date(2022, 9, 1)),
    ("aten::_foreach_norm.Scalar_out", datetime.date(2022, 9, 1)),
    ("aten::_foreach_reciprocal.out", datetime.date(2022, 9, 1)),
    ("aten::_foreach_reciprocal_", datetime.date(2022, 9, 1)),
    ("aten::_foreach_round.out", datetime.date(2022, 9, 1)),
    ("aten::_foreach_round_", datetime.date(2022, 9, 1)),
    ("aten::_foreach_sigmoid.out", datetime.date(2022, 9, 1)),
    ("aten::_foreach_sigmoid_", datetime.date(2022, 9, 1)),
    ("aten::_foreach_sin.out", datetime.date(2022, 9, 1)),
    ("aten::_foreach_sin_", datetime.date(2022, 9, 1)),
    ("aten::_foreach_sinh.out", datetime.date(2022, 9, 1)),
    ("aten::_foreach_sinh_", datetime.date(2022, 9, 1)),
    ("aten::_foreach_sqrt.out", datetime.date(2022, 9, 1)),
    ("aten::_foreach_sqrt_", datetime.date(2022, 9, 1)),
    ("aten::_foreach_sub.List_out", datetime.date(2022, 9, 1)),
    ("aten::_foreach_sub.ScalarList_out", datetime.date(2022, 9, 1)),
    ("aten::_foreach_sub.Scalar_out", datetime.date(2022, 9, 1)),
    ("aten::_foreach_sub_.List", datetime.date(2022, 9, 1)),
    ("aten::_foreach_sub_.Scalar", datetime.date(2022, 9, 1)),
    ("aten::_foreach_sub_.ScalarList", datetime.date(2022, 9, 1)),
    ("aten::_foreach_tan.out", datetime.date(2022, 9, 1)),
    ("aten::_foreach_tan_", datetime.date(2022, 9, 1)),
    ("aten::_foreach_tanh.out", datetime.date(2022, 9, 1)),
    ("aten::_foreach_tanh_", datetime.date(2022, 9, 1)),
    ("aten::_foreach_trunc.out", datetime.date(2022, 9, 1)),
    ("aten::_foreach_trunc_", datetime.date(2022, 9, 1)),
    ("aten::_foreach_zero.out", datetime.date(2022, 9, 1)),
    ("aten::_foreach_zero_", datetime.date(2022, 9, 1)),
    ("aten::_histogramdd_bin_edges.out", datetime.date(2022, 9, 1)),
    ("aten::chunk", datetime.date(2022, 9, 1)),
    ("aten::dequantize.tensors_out", datetime.date(2022, 9, 1)),
    ("aten::dsplit.array", datetime.date(2022, 9, 1)),
    ("aten::dsplit.int", datetime.date(2022, 9, 1)),
    ("aten::hsplit.array", datetime.date(2022, 9, 1)),
    ("aten::hsplit.int", datetime.date(2022, 9, 1)),
    ("aten::lstm_mps_backward.out", datetime.date(2022, 9, 1)),
    ("aten::miopen_rnn_backward.out", datetime.date(2022, 9, 1)),
    ("aten::quantize_per_tensor.tensors_out", datetime.date(2022, 9, 1)),
    ("aten::split", datetime.date(2022, 9, 1)),
    ("aten::split.Tensor", datetime.date(2022, 9, 1)),
    ("aten::split.sizes", datetime.date(2022, 9, 1)),
    ("aten::split_copy.Tensor_out", datetime.date(2022, 9, 1)),
    ("aten::split_with_sizes", datetime.date(2022, 9, 1)),
    ("aten::split_with_sizes_copy.out", datetime.date(2022, 9, 1)),
    ("aten::tensor_split.indices", datetime.date(2022, 9, 1)),
    ("aten::tensor_split.sections", datetime.date(2022, 9, 1)),
    ("aten::tensor_split.tensor_indices_or_sections", datetime.date(2022, 9, 1)),
    ("aten::unbind.Dimname", datetime.date(2022, 9, 1)),
    ("aten::unbind.int", datetime.date(2022, 9, 1)),
    ("aten::unbind_copy.int_out", datetime.date(2022, 9, 1)),
    ("aten::unsafe_split.Tensor_out", datetime.date(2022, 9, 1)),
    ("aten::unsafe_split_with_sizes.out", datetime.date(2022, 9, 1)),
    ("aten::vsplit.array", datetime.date(2022, 9, 1)),
    ("aten::vsplit.int", datetime.date(2022, 9, 1)),
    ("aten::sym_numel", datetime.date(2022, 10, 1)),
    ("aten::to_padded_tensor", datetime.date(2022, 10, 1)),
    ("aten::nested_to_padded_tensor", datetime.date(2022, 10, 1)),
    ("aten::nested_tensor", datetime.date(2022, 10, 15)),
    ("aten::_nested_tensor_layer_norm", datetime.date(2022, 10, 15)),
    ("aten::_torch_cuda_cu_linker_symbol_op", datetime.date(2022, 11, 1)),
    ("aten::_test_inductor_realize", datetime.date(2023, 1, 1)),

    ("aten::upsample_linear1d_backward", datetime.date(2022, 12, 15)),
    ("aten::upsample_bicubic2d_backward", datetime.date(2022, 12, 15)),
    ("aten::upsample_trilinear3d", datetime.date(2022, 12, 15)),
    ("aten::upsample_bilinear2d", datetime.date(2022, 12, 15)),
    ("aten::upsample_nearest3d", datetime.date(2022, 12, 15)),
    ("aten::upsample_nearest2d_backward", datetime.date(2022, 12, 15)),
    ("aten::upsample_bilinear2d_backward", datetime.date(2022, 12, 15)),
    ("aten::upsample_trilinear3d_backward", datetime.date(2022, 12, 15)),
    ("aten::upsample_nearest2d", datetime.date(2022, 12, 15)),
    ("aten::upsample_bicubic2d", datetime.date(2022, 12, 15)),
    ("aten::upsample_nearest1d_backward", datetime.date(2022, 12, 15)),
    ("aten::upsample_nearest3d_backward", datetime.date(2022, 12, 15)),
    ("aten::upsample_linear1d", datetime.date(2022, 12, 15)),
    ("aten::upsample_nearest1d", datetime.date(2022, 12, 15)),
    ("aten::_upsample_nearest_exact3d", datetime.date(2022, 12, 15)),
    ("aten::_upsample_nearest_exact3d_backward", datetime.date(2022, 12, 15)),
    ("aten::_upsample_bilinear2d_aa", datetime.date(2022, 12, 15)),
    ("aten::_upsample_bilinear2d_aa_backward", datetime.date(2022, 12, 15)),
    ("aten::_upsample_bicubic2d_aa", datetime.date(2022, 12, 15)),
    ("aten::_upsample_bicubic2d_aa_backward", datetime.date(2022, 12, 15)),
    ("aten::_upsample_nearest_exact1d", datetime.date(2022, 12, 15)),
    ("aten::_upsample_nearest_exact1d_backward", datetime.date(2022, 12, 15)),
    ("aten::_upsample_nearest_exact2d", datetime.date(2022, 12, 15)),
    ("aten::_upsample_nearest_exact2d_backward", datetime.date(2022, 12, 15)),
    ("aten::_scaled_dot_product_attention", datetime.date(2023, 3, 15)),
    ("aten::_scaled_dot_product_flash_attention", datetime.date(2023, 5, 15)),
    ("aten::_scaled_dot_product_efficient_attention", datetime.date(2023, 7, 1)),
    ("aten::_scaled_dot_product_efficient_attention_backward", datetime.date(2023, 7, 1)),
    ("aten::_sparse_mask_helper", datetime.date(2023, 3, 15)),
    ("aten::_fused_sdp_choice", datetime.date(2023, 3, 15)),
    ("aten::_flash_attention_forward", datetime.date(2023, 5, 15)),
    ("aten::_flash_attention_backward", datetime.date(2023, 5, 15)),
    ("aten::_efficient_attention_forward", datetime.date(2023, 7, 1)),
    ("aten::_efficient_attention_backward", datetime.date(2023, 7, 1)),
    ("mkldnn::_convolution_pointwise.binary", datetime.date(2022, 12, 15)),
    ("prim::CudaFusionIvalGuard", datetime.date(2023, 2, 1)),
    ("prim::CudaFusionGuard", datetime.date(2023, 2, 1)),
    ("prim::CudaFusionGroup", datetime.date(2023, 2, 1)),
    ("prim::CudaFusionViewGuard", datetime.date(2023, 2, 1)),
    ("prim::CudaFusionSizeEq", datetime.date(2023, 2, 1)),
    ("prim::transpose_copy.int", datetime.date(2023, 2, 1)),
    ("prim::expand_as_copy", datetime.date(2023, 2, 1)),
    ("prim::squeeze_copy", datetime.date(2023, 2, 1)),
    ("prim::squeeze_copy.dim", datetime.date(2023, 2, 1)),
    ("prim::unsqueeze_copy", datetime.date(2023, 2, 1)),
    ("prim::expand_copy", datetime.date(2023, 2, 1)),
    ("prim::flatten_copy", datetime.date(2023, 2, 1)),
    ("prim::add_optional", datetime.date(2023, 2, 1)),
    ("prim::reshape_copy", datetime.date(2023, 2, 1)),
    ("prim::permute_copy", datetime.date(2023, 2, 1)),
    ("prim::infer_unsqueeze_size", datetime.date(2023, 2, 1)),
    ("prim::t_copy", datetime.date(2023, 2, 1)),
    ("prim::view_copy", datetime.date(2023, 2, 1)),
    # BetterTransformer 1.0 internal operators
    ("aten::_transformer_decoder_only_layer_fwd", datetime.date(9999, 1, 1)),
    ("aten::_native_decoder_only_multi_head_attention",
     datetime.date(9999, 1, 1)),
    ("mkldnn::_convolution_pointwise_.binary", datetime.date(2023, 7, 1)),
    # These ops were moved to python under the c10d_functional namespace
    ("c10d::allreduce_", datetime.date(2023, 7, 30)),
    ("aten::wait_tensor", datetime.date(9999, 1, 30)),
    ("aten::reduce_scatter_tensor", datetime.date(9999, 1, 30)),
    ("aten::all_gather_into_tensor", datetime.date(9999, 1, 30)),
    ("aten::all_reduce", datetime.date(9999, 1, 30)),
    ("aten::to_sparse.out", datetime.date(2023, 12, 31)),
    ("aten::to_sparse.sparse_dim_out", datetime.date(2023, 12, 31)),
    ("aten::to_sparse_bsc.out", datetime.date(2023, 12, 31)),
    ("aten::to_sparse_bsr.out", datetime.date(2023, 12, 31)),
    ("aten::to_sparse_csc.out", datetime.date(2023, 12, 31)),
    ("aten::to_sparse_csr.out", datetime.date(2023, 12, 31)),
    ("aten::_structured_sparse_linear", datetime.date(2023, 12, 31)),

]

ALLOW_LIST_COMPILED = [
    (
        re.compile(item[0]),
        item[1],
        re.compile(item[2]) if len(item) > 2 else None,
    ) for item in ALLOW_LIST if item[1] >= datetime.date.today()
]

def allow_listed(schema):
    for item in ALLOW_LIST_COMPILED:
        if item[0].search(str(schema)):
            if len(item) > 2 and item[2] is not None:
                # if arguments regex is present, use it
                return bool(item[2].search(str(schema)))
            return True
    return False


# The nightly will fail to parse newly added syntax to schema declarations
# Add new schemas that will fail the nightly here
dont_parse_list = [
    ("_TorchScriptTesting.*", datetime.date(2099, 9, 17)),
    ("test_backend", datetime.date(2099, 9, 17)),
    ("dist_c10d", datetime.date(2099, 9, 17)),
    ("__backends__.nnc", datetime.date(2099, 9, 17)),
]

def has_valid_upgraders(schema, version_map):
    # we want to parse through the map to find if
    # the schema has valid upgraders. Since the
    # version map has entry for each overload
    # we need to do some ugly parsing.

    # the name of the operator
    schema_name = schema.name

    if schema_name not in version_map:
        return False

    entries = version_map[schema_name]

    possible_overloads = []
    possible_schemas = []
    for key, upgrader_schema_entries in entries.items():
        possible_overloads.append(key)
        possible_schemas.extend(upgrader_schema_entries)

    # let's make sure this existing schema is part of possible
    # schemas
    for old_schema in possible_schemas:
        if old_schema == schema:
            return True

    return False

def dont_parse(schema_line):
    for item in dont_parse_list:
        if item[1] < datetime.date.today():
            continue
        regexp = re.compile(item[0])
        if regexp.search(schema_line):
            return True
    return False

def load_schemas_to_dict():
    new_schemas = torch._C._jit_get_all_schemas()
    new_schemas += torch._C._jit_get_custom_class_schemas()
    new_schema_dict = defaultdict(list)
    for s in new_schemas:
        new_schema_dict[s.name].append(s)
    return new_schema_dict

def process_version_map(version_map):
    # version map maps full schema name to
    # list of upgraders. Since we only have
    # the name of the schema (aka no overload)
    # we want to first process the map to make
    # the key lookup easier. After this it will be:
    # Dict[schema_name, Dict[overload, List[schema]]]

    output = defaultdict(dict)
    for (key, entries) in version_map.items():
        operator_name = key.split(".")[0]
        schema_entries = [parse_schema(entry.old_schema) for entry in entries]
        output[operator_name][key] = schema_entries
    return output

def check_bc(existing_schemas):
    new_schema_dict = load_schemas_to_dict()
    version_map = process_version_map(torch._C._get_operator_version_map())
    is_bc = True
    broken_ops = []
    for existing_schema in existing_schemas:
        if allow_listed(existing_schema):
            print("schema: ", str(existing_schema), " found on allowlist, skipping")
            continue
        if has_valid_upgraders(existing_schema, version_map):
            print("schema: ", str(existing_schema), " has valid upgrader, skipping")
            continue
        print("processing existing schema: ", str(existing_schema))
        matching_new_schemas = new_schema_dict.get(existing_schema.name, [])
        found = False
        for matching_new_schema in matching_new_schemas:
            if matching_new_schema.is_backward_compatible_with(existing_schema):
                found = True
                break
        if not found:
            print(
                "Can NOT find backward compatible schemas after changes "
                "for schema {} from the following candidates:\n[\n{}\n]".format(
                    str(existing_schema),
                    "\n\t".join(str(s) for s in matching_new_schemas),
                )
            )
            # TODO Print out more details about why candidates don't match.
            broken_ops.append(str(existing_schema))
            is_bc = False
    if is_bc:
        print("Found backward compatible schemas for all existing schemas")
    else:
        print(
            "The PR is introducing backward incompatible changes to the "
            "operator library. Please contact PyTorch team to confirm "
            "whether this change is wanted or not. \n\nBroken ops: "
            "[\n\t{}\n]".format("\n\t".join(broken_ops))
        )
    return is_bc

def check_fc(existing_schemas):
    new_schema_dict = load_schemas_to_dict()
    is_fc = True
    broken_ops = []
    for existing_schema in existing_schemas:
        if allow_listed(existing_schema):
            print("schema: ", str(existing_schema), " found on allowlist, skipping")
            continue
        print("processing existing schema: ", str(existing_schema))
        matching_new_schemas = new_schema_dict.get(existing_schema.name, [])
        found = False
        possible_failure_reasons = []
        for matching_new_schema in matching_new_schemas:
            is_compatible, reason = matching_new_schema.check_forward_compatible_with(existing_schema)
            if is_compatible:
                found = True
                break
            if reason != "":
                possible_failure_reasons.append(reason)
        if not found:
            print(
                "Can NOT find forward compatible schemas after changes "
                "for schema {} from the following candidates:\n[\n{}\n]".format(
                    str(existing_schema),
                    "\n\t".join(str(s) for s in matching_new_schemas),
                )
            )
            print(
                "Refer to following reasons for failure "
                "to find FC schema:\n[\n{}\n]".format(
                    "\n\t".join(str(r) for r in possible_failure_reasons)
                )
            )
            broken_ops.append(str(existing_schema))
            is_fc = False
    if is_fc:
        print("Found forward compatible schemas for all existing schemas")
    else:
        warnings.warn(
            "The PR is introducing a potentially forward incompatible changes to the "
            "operator library. Please contact PyTorch team to confirm "
            "whether this change is wanted or not. \n\nBroken ops: "
            "[\n\t{}\n]".format("\n\t".join(broken_ops))
        )


if __name__ == "__main__":
    parser = argparse.ArgumentParser(description="Process some integers.")
    parser.add_argument(
        "--existing-schemas",
        help="filename to load existing schemas",
        type=str,
        default="schemas.txt",
    )
    args = parser.parse_args()
    existing_schema_dict = {}
    slist = []
    with open(args.existing_schemas, "r") as f:
        while True:
            line = f.readline()
            if not line:
                break

            if dont_parse(line.strip()):
                print("Not parsing schema line: ", line.strip())
                continue
            s = parse_schema(line.strip())
            slist.append(s)

    # TODO in case there is FC breaking changes,
    # we just warn for now until there is a policy.
    check_fc(slist)

    if not check_bc(slist):
        sys.exit(1)<|MERGE_RESOLUTION|>--- conflicted
+++ resolved
@@ -51,12 +51,6 @@
     # Internal, profiler-specific ops
     ("profiler::_call_end_callbacks_on_jit_fut*", datetime.date(9999, 1, 1)),
     ("profiler::_record_function_enter", datetime.date(9999, 1, 1)),
-<<<<<<< HEAD
-    ("profiler::_record_function_exit", datetime.date(2023, 1, 1)),
-    ("aten::_sparse_addmm", datetime.date(2022, 6, 30)),
-    ("aten::kl_div_backward", datetime.date(2022, 9, 1)),
-=======
->>>>>>> e1a87f6c
     ("aten::_cholesky_helper", datetime.date(9999, 1, 1)),
     ("aten::_lstsq_helper", datetime.date(9999, 1, 1)),
     ("aten::_syevd_helper", datetime.date(9999, 1, 1)),
@@ -317,6 +311,7 @@
     ("aten::to_sparse_csc.out", datetime.date(2023, 12, 31)),
     ("aten::to_sparse_csr.out", datetime.date(2023, 12, 31)),
     ("aten::_structured_sparse_linear", datetime.date(2023, 12, 31)),
+    ("profiler::_record_function_exit", datetime.date(2023, 8, 1)),
 
 ]
 

--- conflicted
+++ resolved
@@ -39,17 +39,13 @@
 
 
 clip,pass_due_to_skip,0
-<<<<<<< HEAD
+
+
+
 cm3leon_generate,pass,4
-=======
-
-
-
-cm3leon_generate,pass,5
-
-
-
->>>>>>> 2caf7b6c
+
+
+
 dcgan,pass,0
 
 

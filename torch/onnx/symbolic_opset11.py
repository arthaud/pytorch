<<<<<<< HEAD
#!/usr/bin/env python3
# -*- coding: utf-8 -*-

=======
import warnings
>>>>>>> 4a57321a
from sys import maxsize

import torch
import torch.onnx.symbolic_helper as sym_help
<<<<<<< HEAD
import warnings

from torch.onnx.symbolic_helper import parse_args, _unimplemented, _is_tensor_list, ScalarType, quantized_args
from torch.onnx.symbolic_opset9 import expand, unused, mul, op_with_optional_float_cast
from torch.onnx.symbolic_opset9 import linalg_vector_norm as lvn
from torch.nn.modules.utils import _single, _pair, _triple
from torch.onnx.utils import _add_block, _add_input_to_block, _add_output_to_block
=======
import torch.onnx.utils
from torch.nn.modules.utils import _pair, _single, _triple
from torch.onnx._globals import GLOBALS
from torch.onnx.symbolic_helper import (
    ScalarType,
    _is_tensor_list,
    _unimplemented,
    parse_args,
    quantized_args,
)
from torch.onnx.symbolic_opset9 import _pad_circular, expand
from torch.onnx.symbolic_opset9 import linalg_vector_norm as lvn
from torch.onnx.symbolic_opset9 import mul, op_with_optional_float_cast, unused
>>>>>>> 4a57321a

# EDITING THIS FILE? READ THIS FIRST!
# see Note [Edit Symbolic Files] in symbolic_helper.py

# This file exports ONNX ops for opset 11


@parse_args("v", "f", "f")
def hardtanh(g, self, min_val, max_val):
    dtype = self.type().scalarType()
    if dtype is None:
        dtype = ScalarType.FLOAT
    else:
        dtype = sym_help.scalar_type_to_onnx.index(sym_help.cast_pytorch_to_onnx[dtype])
    min_val = g.op("Constant", value_t=torch.tensor(min_val, dtype=sym_help.scalar_type_to_pytorch_type[dtype]))
    max_val = g.op("Constant", value_t=torch.tensor(max_val, dtype=sym_help.scalar_type_to_pytorch_type[dtype]))
    return op_with_optional_float_cast(g, "Clip", self, min_val, max_val, opset_before=12)


def clamp(g, self, min, max):
    dtype = self.type().scalarType()

    def _cast_if_not_none(tensor, dtype):
        if tensor is not None and not sym_help._is_none(tensor):
            return g.op("Cast", tensor, to_i=sym_help.cast_pytorch_to_onnx[dtype])
        else:
            return tensor

    if dtype is not None:
        min = _cast_if_not_none(min, dtype)
        max = _cast_if_not_none(max, dtype)

    if sym_help._is_none(min):
        return clamp_max(g, self, max)
    elif sym_help._is_none(max):
        return clamp_min(g, self, min)
    else:
        if sym_help._get_tensor_rank(min) == 0 and sym_help._get_tensor_rank(max) == 0:
            return op_with_optional_float_cast(g, "Clip", self, min, max, opset_before=12)
        else:
            return clamp_max(g, clamp_min(g, self, min), max)


@parse_args("v", "v")
def clamp_min(g, self, min):
    dtype = self.type().scalarType()
    min = g.op("Cast", min, to_i=sym_help.cast_pytorch_to_onnx[dtype])
    if sym_help._get_tensor_rank(min) == 0:
        max = unused(g)
        return op_with_optional_float_cast(g, "Clip", self, min, max, opset_before=12)
    else:
        return op_with_optional_float_cast(g, "Max", self, min, opset_before=12)


@parse_args("v", "v")
def clamp_max(g, self, max):
    dtype = self.type().scalarType()
    max = g.op("Cast", max, to_i=sym_help.cast_pytorch_to_onnx[dtype])
    if sym_help._get_tensor_rank(max) == 0:
        min = unused(g)
        return op_with_optional_float_cast(g, "Clip", self, min, max, opset_before=12)
    else:
        return op_with_optional_float_cast(g, "Min", self, max, opset_before=12)


def relu6(g, input):
    relu = op_with_optional_float_cast(g, "Relu", input, opset_before=14)
    dtype = input.type().scalarType()
    if dtype is None:
        dtype = ScalarType.FLOAT
    else:
        dtype = sym_help.scalar_type_to_onnx.index(sym_help.cast_pytorch_to_onnx[dtype])
    min_val = g.op("Constant", value_t=torch.tensor(0, dtype=sym_help.scalar_type_to_pytorch_type[dtype]))
    max_val = g.op("Constant", value_t=torch.tensor(6, dtype=sym_help.scalar_type_to_pytorch_type[dtype]))
    return clamp(g, relu, min_val, max_val)


# Opset 11 gather accepts negative indices
@parse_args("v", "i", "v")
def select(g, self, dim, index):
    return g.op("Gather", self, index, axis_i=dim)


def index_put(g, self, indices_list_value, values, accumulate=False):
    if sym_help._is_packed_list(indices_list_value):
        indices_list = sym_help._unpack_list(indices_list_value)
    else:
        indices_list = [indices_list_value]
    if sym_help.is_caffe2_aten_fallback():
        args = [self] + indices_list + [values, accumulate]
        return g.at("index_put", *args)

    from torch.onnx.symbolic_opset9 import add, expand
    accumulate = sym_help._parse_arg(accumulate, "b")

    if len(indices_list) == 0:
        return values

    if len(indices_list) > 1:
        for idx_ in range(len(indices_list)):
            if indices_list[idx_].type().scalarType() == "Bool":
                indices_list[idx_] = g.op("NonZero", indices_list[idx_])
        index = indices_list[0]

        for ind in indices_list[1:]:
            index = add(g, index, ind)
        broadcast_index_shape = g.op("Shape", index)
        indices_list = [
            sym_help._unsqueeze_helper(g, expand(g, ind, broadcast_index_shape, None), [-1]) for ind in indices_list
        ]
        index = g.op("Concat", *indices_list, axis_i=-1)
    else:
        # Replace index_put node with masked_scatter or masked_fill
        # when inputs to the index_put node contains a single boolean input.
        #
        # index_put -> masked_fill
        #   * input index contains single tensor of Bool type (e.g.: %24 <- %23).
        #   * input value contains single element (e.g.: %18).
        #
        # Torch IR
        #   %mask : Float(2, 2, 2, strides=[4, 2, 1], requires_grad=0, device=cpu) = aten::clone(%0, %6)
        #   %16 : Bool(2, 2, 2, strides=[4, 2, 1], requires_grad=0, device=cpu) =
        #               aten::to(%8, %26, %27, %11, %12, %28, %29, %15)
        #   %18 : Float(requires_grad=0, device=cpu) = prim::Constant[value={1}]()
        #   %23 : Bool(8, strides=[1], device=cpu) = aten::view(%16, %22)
        #   %24 : Tensor?[] = prim::ListConstruct(%23)
        #   %25 : Float(2, 2, 2, strides=[4, 2, 1], requires_grad=0, device=cpu) =
        #                aten::index_put(%mask, %24, %18, %30)
        #   return (%25)
        #
        #
        # index_put -> masked_scatter
        #   * input index contains single tensor of Bool type (e.g.: %32 <- %31).
        #   * input value contains multiple elements (e.g.: %28).
        #
        # Torch IR
        #   %mask : Float(2, 2, 2, strides=[4, 2, 1], requires_grad=0, device=cpu) = aten::clone(%0, %6)
        #   %28 : Float(8, strides=[1], requires_grad=0, device=cpu)
        #                = prim::Constant[value= 1  1  1  1  1  1  1  1 [ CPUFloatType{8} ]]()
        #   %15 : Bool(2, 2, 2, strides=[4, 2, 1], requires_grad=0, device=cpu)
        #                = aten::ne(%mask, %some_const)
        #   %23 : Bool(2, 2, 2, strides=[4, 2, 1], requires_grad=0, device=cpu)
        #                = aten::to(%15, %34, %35, %18, %19, %36, %37, %22)
        #   %38 : Long(requires_grad=0, device=cpu) = prim::Constant[value={0}]()
        #   %30 : int[] = prim::Constant[value=[-1]]()
        #   %31 : Bool(8, strides=[1], device=cpu) = aten::view(%23, %30)
        #   %32 : Tensor?[] = prim::ListConstruct(%31)
        #   %33 : Float(2, 2, 2, strides=[4, 2, 1], requires_grad=0, device=cpu)
        #               = aten::index_put(%mask, %32, %28, %38)
        #   return (%33)
        index = indices_list[0]
        bool_inp = index
        if bool_inp.type() is not None and bool_inp.type().scalarType() == "Bool":
            rank = sym_help._get_tensor_rank(values)
            if rank is not None and rank == 0:
                from torch.onnx.symbolic_opset9 import masked_fill
                return masked_fill(g, self, bool_inp, values)
            return masked_scatter(g, self, bool_inp, values)
        broadcast_index_shape = g.op("Shape", index)
        index = sym_help._unsqueeze_helper(g, index, [-1])
    sub_data_shape = sym_help._slice_helper(
        g, g.op("Shape", self), axes=[0], starts=[len(indices_list)], ends=[maxsize])
    values_shape = g.op("Concat", broadcast_index_shape, sub_data_shape, axis_i=0)
    # Check if values is a singular value and expand accordingly
    rank = sym_help._get_tensor_rank(values)
    if rank is not None and rank == 0:
        values = expand(g, values, values_shape, None)
    values = sym_help._reshape_helper(g, values, values_shape)

    dtype = self.type().scalarType()
    if dtype is not None and dtype != values.type().scalarType():
        values = g.op("Cast", values, to_i=sym_help.cast_pytorch_to_onnx[dtype])
    dtype = sym_help.scalar_type_to_onnx.index(sym_help.cast_pytorch_to_onnx[dtype])
    dtype = sym_help.scalar_type_to_pytorch_type[dtype]

    if accumulate:
        zeros = g.op("ConstantOfShape", g.op("Shape", self), value_t=torch.tensor([0], dtype=dtype))
        result = g.op("ScatterND", zeros, index, values)
        result = add(g, self, result)
    else:
        result = g.op("ScatterND", self, index, values)

    return result


@parse_args("v", "i")
def pixel_shuffle(g, self, upscale_factor):
    rank = sym_help._get_tensor_rank(self)
    if rank is not None and rank != 4:
        return _unimplemented("pixel_shuffle", "only support 4d input")
    return g.op("DepthToSpace", self, blocksize_i=upscale_factor, mode_s="CRD")


def _interpolate(name, dim, interpolate_mode):
    return sym_help._interpolate_helper(name, dim, interpolate_mode)


upsample_nearest1d = _interpolate("upsample_nearest1d", 3, "nearest")
upsample_nearest2d = _interpolate("upsample_nearest2d", 4, "nearest")
upsample_nearest3d = _interpolate("upsample_nearest3d", 5, "nearest")
upsample_linear1d = _interpolate("upsample_linear1d", 3, "linear")
upsample_bilinear2d = _interpolate("upsample_bilinear2d", 4, "linear")
upsample_trilinear3d = _interpolate("upsample_trilinear3d", 5, "linear")
upsample_bicubic2d = _interpolate("upsample_bicubic2d", 4, "cubic")


def __interpolate(g, input, size, scale_factor, mode, align_corners, recompute_scale_factor, antialias):
    return sym_help.__interpolate_helper(g, input, size, scale_factor, mode, align_corners, recompute_scale_factor)

@parse_args("v", "i", "v", "v")
def gather(g, self, dim, index, sparse_grad=False):
    if sym_help._maybe_get_const(sparse_grad, "i"):
        return _unimplemented("gather", "sparse_grad == True")
    if sym_help.is_caffe2_aten_fallback():
        return g.at("gather", self, dim, index, sparse_grad)
    return g.op("GatherElements", self, index, axis_i=dim)


@parse_args("v", "i", "v", "v")
def scatter(g, self, dim, index, src):
    from torch.onnx.symbolic_opset9 import expand_as
    if sym_help.is_caffe2_aten_fallback():
        return g.at("scatter", self, dim, index, src, overload_name="src")
    src_type = src.type().scalarType()
    src = sym_help._maybe_get_scalar(src)
    if sym_help._is_value(src):
        return g.op("ScatterElements", self, index, src, axis_i=dim)
    else:
        # Check if scalar "src" has same type as self (PyTorch allows different
        # type for scalar src (but not when src is tensor)). If not, insert Cast node.
        if self.type().scalarType() != src_type:
            src = g.op("Cast", src, to_i=sym_help.cast_pytorch_to_onnx[self.type().scalarType()])
        return g.op("ScatterElements", self, index, expand_as(g, src, index), axis_i=dim)


@parse_args("v", "i", "none")
def cumsum(g, self, dim, dtype=None):
    dim_tensor = g.op("Constant", value_t=torch.tensor(dim, dtype=torch.int))
    if dtype and dtype.node().kind() != "prim::Constant":
        parsed_dtype = sym_help._get_const(dtype, "i", "dtype")
        cast = g.op("Cast", self, to_i=sym_help.scalar_type_to_onnx[parsed_dtype])
    else:
        cast = self
    csum = g.op("CumSum", cast, dim_tensor)
    return csum


def masked_select(g, self, mask):
    from torch.onnx.symbolic_opset9 import nonzero, expand_as
    index = nonzero(g, expand_as(g, mask, self))
    return g.op("GatherND", self, index)


def masked_scatter(g, self, mask, source):
    from torch.onnx.symbolic_opset9 import nonzero, expand_as, size
    index = nonzero(g, expand_as(g, mask, self))
    # NOTE: source can have more elements than needed.
    # It could also have arbitrary shape.
    # This is not supported by ONNX::ScatterND, so we need to flatten and slice source tensor.
    source = sym_help._reshape_helper(g, source, torch.LongTensor([-1]))
    source = sym_help._slice_helper(g, source,
                                    axes=torch.LongTensor([0]),
                                    starts=torch.LongTensor([0]),
                                    ends=size(g, index, torch.LongTensor([0])),
                                    dynamic_slice=True)
    return g.op("ScatterND", self, index, source)


def _len(g, self):
    if _is_tensor_list(self) or self.node().kind() == "onnx::SplitToSequence":
        return g.op("SequenceLength", self)
    sz_0 = size(g, self, g.op("Constant", value_t=torch.LongTensor([0])))
    return sym_help._squeeze_helper(g, sz_0, [0])


def __getitem_(g, self, i):
    if sym_help._is_tensor_list(self):
        # SequenceAt requires that the input be a List of Tensors
        return g.op("SequenceAt", self, i)
    else:
        from torch.onnx.symbolic_opset9 import __getitem_ as getitem
        return getitem(g, self, i)

def _set_item(g, tensor_list, i, v):
    tensor_list = g.op("SequenceErase", tensor_list, i)
    return g.op("SequenceInsert", tensor_list, v, i)

def append(g, self, tensor):
    return g.op("SequenceInsert", self, tensor)


def add(g, self, other, alpha=None):
    if sym_help._is_value(self) and sym_help._is_tensor_list(self):
        tensor_list_node = other.node()
        if tensor_list_node.kind() != "prim::ListConstruct":
            return _unimplemented("add", "does not support adding dynamic tensor list to another")
        tensors = sym_help._unpack_list(other)
        l = self
        for t in tensors:
            l = g.op("SequenceInsert", l, t)
        return l

    return torch.onnx.symbolic_opset9.add(g, self, other, alpha)

def insert(g, self, pos, tensor):
    return g.op("SequenceInsert", self, tensor, pos)


def pop(g, tensor_list, dim):
    return g.op("SequenceErase", tensor_list, dim)

def Delete(g, tensor_list, dim):
    return g.op("SequenceErase", tensor_list, dim)

def cat(g, tensor_list, dim):
    if sym_help._is_packed_list(tensor_list):
        from torch.onnx.symbolic_opset9 import cat as cat_opset9
        return cat_opset9(g, tensor_list, dim)
    else:
        dim = sym_help._get_const(dim, "i", "dim")
        return g.op("ConcatFromSequence", tensor_list, axis_i=dim)


def stack(g, tensor_list, dim):
    if sym_help._is_packed_list(tensor_list):
        from torch.onnx.symbolic_opset9 import stack as stack_opset9
        return stack_opset9(g, tensor_list, dim)
    else:
        dim = sym_help._get_const(dim, "i", "dim")
        return g.op("ConcatFromSequence", tensor_list, axis_i=dim, new_axis_i=1)


@parse_args("v", "i", "i", "i")
def _unique2(g, self, sorted, return_inverse, return_counts):
    u, indices, inverse_indices, counts = g.op("Unique", self, sorted_i=sorted, outputs=4)
    return u, inverse_indices, counts


def _avg_pool(name, tuple_fn):
    @parse_args("v", "is", "is", "is", "i", "i", "none")
    def symbolic_fn(g, input, kernel_size, stride, padding, ceil_mode, count_include_pad, divisor_override=None):
        padding = sym_help._avgpool_helper(tuple_fn, padding, kernel_size, stride, divisor_override, name)
        if not stride:
            stride = kernel_size
        if count_include_pad:
            input = g.op("Pad", input,
                         g.op("Constant", value_t=torch.tensor(((0,) * 2 + padding) * 2)), mode_s="constant")
            padding = (0,) * len(padding)
        output = g.op("AveragePool", input,
                      kernel_shape_i=tuple_fn(kernel_size),
                      strides_i=tuple_fn(stride),
                      pads_i=padding * 2,
                      ceil_mode_i=ceil_mode)
        return output
    return symbolic_fn


avg_pool1d = _avg_pool("avg_pool1d", _single)
avg_pool2d = _avg_pool("avg_pool2d", _pair)
avg_pool3d = _avg_pool("avg_pool3d", _triple)


@parse_args("v", "i", "i", "i", "i")
def unique_dim(g, self, dim, sorted, return_inverse, return_counts):
    u, indices, inverse_indices, counts = g.op("Unique", self, axis_i=dim, sorted_i=sorted, outputs=4)
    return u, inverse_indices, counts


@parse_args("v", "v", "i", "i", "i", "none")
def topk(g, self, k, dim, largest, sorted, out=None):
    return sym_help._topk_helper(g, self, k, dim, largest=largest, sorted=sorted, out=out)


@parse_args("v", "i", "i", "none")
def sort(g, self, dim, decending, out=None):
    return sym_help._sort_helper(g, self, dim, decending=decending, out=out)


def round(g, self):
    return g.op("Round", self)


def remainder(g, input, other):
    if sym_help._is_fp(input) or sym_help._is_fp(other):
        from torch.onnx.symbolic_opset9 import remainder as _remainder_9
        return _remainder_9(g, input, other)
    return g.op("Mod", input, other, fmod_i=0)


@parse_args("v", "v", "i", "i")
def split(g, self, split_size_or_sizes, dim, _outputs=None):
    if not sym_help._is_split_static(split_size_or_sizes, _outputs):
        split_out = g.op("SplitToSequence", self, split_size_or_sizes, axis_i=dim)
        if _outputs is None:
            return split_out
        # Convert to multiple slice nodes iff number of splits and number of outputs are statically known.
        if sym_help._is_packed_list(split_size_or_sizes) and len(sym_help._unpack_list(split_size_or_sizes)) == _outputs:
            split_sizes = [sym_help._unsqueeze_helper(g, v, [0]) for v in sym_help._unpack_list(split_size_or_sizes)]
            start = g.op("Constant", value_t=torch.tensor([0], dtype=torch.long))
            axis = g.op("Constant", value_t=torch.tensor([dim], dtype=torch.long))
            res = []
            for i in range(_outputs):
                end = g.op("Add", start, split_sizes[i])  # split_sizes is a list of same length as _outputs
                res.append(g.op("Slice", self, start, end, axis))
                start = end
            return res
        return [g.op("SequenceAt", split_out, g.op("Constant", value_t=torch.tensor([i], dtype=torch.long)))
                for i in range(_outputs)]
    else:
        return torch.onnx.symbolic_opset9.split(g, self, split_size_or_sizes, dim, _outputs)


@parse_args("v", "v", "i", "i")
def split_with_sizes(g, self, split_sizes, dim, _outputs=None):
    return split(g, self, split_sizes, dim, _outputs)


@parse_args("v", "i", "i")
def unbind(g, self, dim=0, _outputs=None):
    if _outputs is None:
        return g.op("SplitToSequence", self, g.op("Constant", value_t=torch.tensor(1, dtype=torch.long)), axis_i=dim, keepdims_i=0)
    else:
        return torch.onnx.symbolic_opset9.unbind(g, self, dim, _outputs)


# Generate paddings in ONNX order based on pad in pytorch.
# Args:
#     input: the input tensor.
#     pad: the paddings in pytorch.
#          The order is dim_n_begin, dim_n_end, dim_n-1_begin, dim_n-1_end, ..., dim_m_begin, dim_m_end,
#          where m is in range [0, n].
def _prepare_onnx_paddings(g, input, pad):
    if not sym_help._is_packed_list(pad) and sym_help._is_list(pad) and sym_help._is_scalar_list(pad):
        pad = g.op("ConcatFromSequence", pad, axis_i=0, new_axis_i=1)
    # The desired order of paddings is
    # dim_0_begin, dim_1_begin, ... , dim_0_end, ..., dim_n_end.
    # n is the dimension of input.
    # Assume zero-dimensions in the beginning, pad the "pad" sequence with zeros in the beginning
    pad_len = torch.onnx.symbolic_opset9.size(g, pad, g.op("Constant", value_t=torch.tensor([0])))
    # Set extension = [0] * (dim * 2 - len(pad))
    rank = sym_help._get_tensor_rank(input)
    if rank is None:
        rank = g.op("Size", g.op("Shape", input))
    else:
        rank = g.op("Constant", value_t=torch.tensor(rank, dtype=torch.int64))
    extension = g.op("Sub", g.op("Mul", rank,
                     g.op("Constant", value_t=torch.tensor(2, dtype=torch.int64))), pad_len)
    # Concat pad with extension: paddings = [dim_n_begin, dim_n_end, dim_n-1_begin, dim_n-1_end, 0, 0, ... ]
    # Currently ONNX only supports int64 type for Pad
    pad = g.op("Cast", pad, to_i=sym_help.cast_pytorch_to_onnx["Long"])
    paddings = g.op("Concat", pad, g.op("ConstantOfShape", extension, value_t=torch.tensor([0], dtype=torch.int64)), axis_i=0)
    # Reshape and reverse order and collate first beginnings and then ends
    # paddings = [[..., 0, dim_n-1_begin, dim_n_begin],
    #               [..., 0, dim_n-1_end, dim_n_end]]
    # Reshape back to 1-D paddings = [..., 0, dim_n - 1_begin, dim_n_begin, ..., 0, dim_n - 1_end, dim_n_end]
    paddings = sym_help._reshape_helper(g, paddings, g.op("Constant", value_t=torch.tensor([-1, 2])))
    paddings = g.op("Transpose", torch.onnx.symbolic_opset10.flip(g, paddings, [0]), perm_i=[1, 0])
    paddings = sym_help._reshape_helper(g, paddings, g.op("Constant", value_t=torch.tensor([-1])))
    padding_c = g.op("Cast", paddings, to_i=sym_help.cast_pytorch_to_onnx["Long"])
    return padding_c


def constant_pad_nd(g, input, padding, value=None):
    mode = "constant"
    value = sym_help._maybe_get_scalar(value)
    value = sym_help._if_scalar_type_as(g, value, input)
    pad = _prepare_onnx_paddings(g, input, padding)
    return g.op("Pad", input, pad, value, mode_s=mode)


def reflection_pad(g, input, padding):
    mode = "reflect"
    paddings = _prepare_onnx_paddings(g, input, padding)
    return g.op("Pad", input, paddings, mode_s=mode)


def replication_pad(g, input, padding):
    mode = "edge"
    paddings = _prepare_onnx_paddings(g, input, padding)
    return g.op("Pad", input, paddings, mode_s=mode)


reflection_pad1d = reflection_pad
reflection_pad2d = reflection_pad
reflection_pad3d = reflection_pad
replication_pad1d = replication_pad
replication_pad2d = replication_pad
replication_pad3d = replication_pad


def linalg_det(g, self):
    return g.op("Det", self)


def logdet(g, input):
    from torch.onnx.symbolic_opset9 import log
    return log(g, linalg_det(g, input))


def arange(g, *args):
    def _get_arange_dtype(dtype):
        dtype = sym_help._maybe_get_const(dtype, "i")
        return dtype

    if len(args) == 2 or len(args) == 5:
        if len(args) == 2:
            # aten::arange(Scalar end, Tensor out)
            dtype = None
        else:
            # aten::arange(Scalar end, ScalarType dtype, Layout, Device, bool pin_memory)
            dtype = _get_arange_dtype(args[1])
        type, end, start, step = sym_help._arange_cast_helper(g, end=args[0], dtype=dtype)
        start_default = g.op("Constant", value_t=torch.tensor(0, dtype=sym_help.scalar_type_to_pytorch_type[type]))
        delta_default = g.op("Constant", value_t=torch.tensor(1, dtype=sym_help.scalar_type_to_pytorch_type[type]))
        arange_tensor = g.op("Range", start_default, end, delta_default)
    elif len(args) == 4 or len(args) == 7:
        if len(args) == 4:
            # aten::arange(Scalar start, Scalar end, Scalar step, Tensor out)
            dtype = None
        else:
            # aten::arange(Scalar start, Scalar end, Scalar step, ScalarType dtype, Layout, Device, bool pin_memory)
            dtype = _get_arange_dtype(args[3])
        type, end, start, step = sym_help._arange_cast_helper(g, start=args[0], end=args[1], step=args[2], dtype=dtype)
        arange_tensor = g.op("Range", start, end, step)
    elif len(args) == 6:
        # aten::arange(Scalar start, Scalar end, ScalarType dtype, Layout, Device, bool pin_memory)
        dtype = _get_arange_dtype(args[2])
        type, end, start, step = sym_help._arange_cast_helper(g, start=args[0], end=args[1], dtype=dtype)
        delta_default = g.op("Constant", value_t=torch.tensor(1, dtype=sym_help.scalar_type_to_pytorch_type[type]))
        arange_tensor = g.op("Range", start, end, delta_default)
    else:
        raise NotImplementedError("Unknown aten::arange signature taking " + str(len(args)) + " arguments.")
    return arange_tensor


@parse_args("v", "i")
def _dim_arange(g, like, dim):
    like_shape = g.op("Shape", like)
    stop = g.op("Gather", like_shape, g.op("Constant", value_t=torch.tensor(dim)), axis_i=0)
    if sym_help.is_caffe2_aten_fallback():
        return g.op("_caffe2::Range", stop)
    return arange(g, stop, 4, None, None, None)


def size(g, self, dim=None):
    if dim is None:
        return g.op("Shape", self)
    return sym_help._size_helper(g, self, dim)


def squeeze(g, self, dim=None):
    if dim is None:
        return g.op("Squeeze", self)

    # dim as a tensor
    if not sym_help._is_constant(dim):
        return sym_help._squeeze_helper(g, self, [dim])

    dim = sym_help._get_const(dim, "i", "dim")

    input_rank = sym_help._get_tensor_rank(self)
    adjusted_dim = dim
    if input_rank is not None and dim < 0:
        adjusted_dim += input_rank
    dim_size = sym_help._get_tensor_dim_size(self, adjusted_dim)
    if (dim < 0 and input_rank is None) or dim_size is None:
        # If onnx shape inference is not on, export always as dynamic.
        # Because we cannot tell if observed static shape is also static at runtime.
        # create "cond" node (condition is shape[i]==1)
        dim_constant = g.op("Constant", value_t=torch.tensor([dim]))
        size = sym_help._size_helper(g, self, dim_constant)
        const_one = g.op("Constant", value_t=torch.ones(1, dtype=torch.int64))
        cond = g.op("Equal", size, const_one)
        # create the "If" node and add the "then" and "else" blocks to it.
        if_node_outputs = g.op("If", cond)
        if_node = if_node_outputs.node()
        if_block = torch.onnx.utils._add_block(if_node)
        squeeze_ = sym_help._squeeze_helper(if_block, self, [dim])
        torch.onnx.utils._add_output_to_block(if_block, squeeze_)
        else_block = torch.onnx.utils._add_block(if_node)
        identity_ = else_block.op("Identity", self)
        torch.onnx.utils._add_output_to_block(else_block, identity_)
        return if_node_outputs

    # For static input shape
    dim = adjusted_dim
    if dim_size > 1:
        warnings.warn("This model contains a squeeze operation on dimension " + str(dim) + ". The size of " +
                      "this dimension in the given input is " + str(dim_size) + ". The model will " +
                      "be exported without the squeeze node. If the model is intended to be used with dynamic " +
                      "input shapes, please export with dynamic_axes argument.")
        return self
    return sym_help._squeeze_helper(g, self, [dim])


def unsqueeze(g, self, dim):
    if sym_help._is_constant(dim):
        dim = sym_help._get_const(dim, "i", "dim")

    return sym_help._unsqueeze_helper(g, self, [dim])

def mm(g, self, other):
    return g.op("Gemm", self, other, beta_f=0.0, alpha_f=1.0)


def index(g, self, index):
    if sym_help.is_caffe2_aten_fallback():
        return g.at("index", self, index, overload_name="Tensor")

    if sym_help._is_packed_list(index):
        indices = sym_help._unpack_list(index)
    else:
        indices = [index]

    # Handle single mask index.
    if len(indices) == 1:
        index = indices[0]
        if not sym_help._is_none(index) and (index.type().scalarType() == "Bool" or index.type().scalarType() == "Byte"):
            from torch.onnx.symbolic_opset9 import nonzero
            index = nonzero(g, index)
            return g.op("GatherND", self, index)
    from torch.onnx.symbolic_opset9 import index as index_opset9
    return index_opset9(g, self, index)


def index_fill(g, self, dim, index, value):
    dim_value = sym_help._parse_arg(dim, "i")
    if sym_help.is_caffe2_aten_fallback():
        return g.at("index_fill", self, index, value, overload_name="int_Scalar", dim_i=dim_value)

    expanded_index_shape, expanded_index = sym_help._index_fill_reshape_helper(g, self, dim, index)
    value = sym_help._maybe_get_scalar(value)
    value = sym_help._if_scalar_type_as(g, value, self)
    expanded_value = expand(g, value, expanded_index_shape, None)
    return scatter(g, self, dim, expanded_index, expanded_value)


def index_copy(g, self, dim, index, source):
    dim_value = sym_help._parse_arg(dim, "i")
    if sym_help.is_caffe2_aten_fallback():
        return g.at("index_copy", self, index, source, dim_i=dim_value)
    expanded_index_shape, expanded_index = sym_help._index_fill_reshape_helper(g, self, dim, index)
    return scatter(g, self, dim, expanded_index, source)


def __rshift_(g, self, other):
    # make sure to cast other to self's type
    # (when self is long, make sure that other is not float)
    if other.type().scalarType() != self.type().scalarType():
        other = g.op("Cast", other, to_i=sym_help.cast_pytorch_to_onnx[self.type().scalarType()])

    if self.type().scalarType() == "Byte":
        return g.op("BitShift", self, other, direction_s="RIGHT")

    two = g.op("Constant", value_t=torch.tensor(2, dtype=torch.float32))
    # exponent (same type as self) has to be float or double in onnx::Pow
    if not sym_help._is_fp(self):
        other = g.op("Cast", other, to_i=sym_help.cast_pytorch_to_onnx["Float"])
    two_pow = g.op("Pow", two, other)
    two_pow = g.op("Cast", two_pow, to_i=sym_help.cast_pytorch_to_onnx[self.type().scalarType()])
    rshift = g.op("Div", self, two_pow)
    return rshift


def __lshift_(g, self, other):
    # make sure to cast other to self's type
    # (when self is long, make sure that other is not float)
    if other.type().scalarType() != self.type().scalarType():
        other = g.op("Cast", other, to_i=sym_help.cast_pytorch_to_onnx[self.type().scalarType()])

    if self.type().scalarType() == "Byte":
        return g.op("BitShift", self, other, direction_s="LEFT")

    two = g.op("Constant", value_t=torch.tensor(2, dtype=torch.float32))
    # exponent (same type as self) has to be float or double in onnx::Pow
    if not sym_help._is_fp(self):
        other = g.op("Cast", other, to_i=sym_help.cast_pytorch_to_onnx["Float"])
    two_pow = g.op("Pow", two, other)
    two_pow = g.op("Cast", two_pow, to_i=sym_help.cast_pytorch_to_onnx[self.type().scalarType()])
    lshift = g.op("Mul", self, two_pow)
    return lshift


def _get_im2col_indices_along_dim(g, input_d, kernel_size_d, dilation_d, padding_d, stride_d):
    # Input is always 4-D (N, C, H, W)
    # Calculate indices of sliding blocks along spatial dimension
    # Slide kernel over input each dim d:
    # each dimension d ranges from 0 to input[d]+2xpadding[d]-dilation[d]x(kernel_size[d]-1)
    # with steps = stride

    blocks_d = g.op("Add", input_d, g.op("Constant", value_t=torch.tensor(padding_d * 2)))
    blocks_d = g.op("Sub", blocks_d, g.op("Constant", value_t=torch.tensor(dilation_d * (kernel_size_d - 1))))

    # Stride kernel over input and find starting indices along dim d
    blocks_d_indices = g.op("Range", g.op("Constant", value_t=torch.tensor(0)),
                            blocks_d, g.op("Constant", value_t=torch.tensor(stride_d)))

    # Apply dilation on kernel and find its indices along dim d
    kernel_grid = torch.arange(0, kernel_size_d * dilation_d, dilation_d)
    kernel_grid = g.op("Constant", value_t=kernel_grid.unsqueeze(0))

    # Broadcast and add kernel staring positions (indices) with
    # kernel_grid along dim d, to get block indices along dim d
    blocks_d_indices = sym_help._unsqueeze_helper(g, blocks_d_indices, [0])  # Reshape to [1, -1]
    kernel_mask = sym_help._reshape_helper(g, kernel_grid, g.op("Constant", value_t=torch.tensor([-1, 1])))
    block_mask = g.op("Add", blocks_d_indices, kernel_mask)

    return block_mask


def _get_im2col_padded_input(g, input, padding_h, padding_w):
    # Input is always 4-D tensor (N, C, H, W)
    # Padding tensor has the following format: (padding_h, padding_w)
    # Reshape the padding to follow ONNX format: (dim1_begin, dim2_begin,...,dim1_end, dim2_end,...)
    pad = g.op("Constant", value_t=torch.LongTensor([0, 0, padding_h, padding_w] * 2))
    return g.op("Pad", input, pad)


def _get_im2col_output_shape(g, input, kernel_h, kernel_w):
    batch_dim = size(g, input, g.op("Constant", value_t=torch.tensor(0)))
    channel_dim = size(g, input, g.op("Constant", value_t=torch.tensor(1)))
    channel_unfolded = g.op("Mul", channel_dim,
                            g.op("Constant", value_t=torch.tensor(kernel_h * kernel_w)))

    return g.op("Concat",
                sym_help._unsqueeze_helper(g, batch_dim, [0]),
                sym_help._unsqueeze_helper(g, channel_unfolded, [0]),
                g.op("Constant", value_t=torch.tensor([-1])), axis_i=0)


@parse_args("v", "is", "is", "is", "is")
def im2col(g, input, kernel_size, dilation, padding, stride):
    # Input is always 4-D tensor (N, C, H, W)
    # All other args are int[2]

    input_h = size(g, input, g.op("Constant", value_t=torch.tensor(2)))
    input_w = size(g, input, g.op("Constant", value_t=torch.tensor(3)))

    stride_h, stride_w = stride[0], stride[1]
    padding_h, padding_w = padding[0], padding[1]
    dilation_h, dilation_w = dilation[0], dilation[1]
    kernel_h, kernel_w = kernel_size[0], kernel_size[1]

    blocks_row_indices = _get_im2col_indices_along_dim(g, input_h, kernel_h, dilation_h, padding_h, stride_h)
    blocks_col_indices = _get_im2col_indices_along_dim(g, input_w, kernel_w, dilation_w, padding_w, stride_w)

    output_shape = _get_im2col_output_shape(g, input, kernel_h, kernel_w)
    padded_input = _get_im2col_padded_input(g, input, padding_h, padding_w)

    # For a 4D matrix of size (1, 1, 3, 3) as below with kernel_size=2, stride=1, and dilation=1
    # [[[[1., 2., 3.,],
    #    [4., 5., 6.,],
    #    [7., 8., 9.,]]]]
    # First gather indices along rows (dim=2) with blocks_row_indices = [[0,1], [1,2]] to get:
    # [[[[[1., 2., 3.],
    #     [4., 5., 6.]],
    #    [[4., 5., 6.],
    #     [7., 8., 9.]]]]]
    # And then gather along cols (dim=4) with blocks_row_indices = [[0,1], [1,2]] to get:
    # [[[[[[1., 2.],
    #      [4., 5.]],
    #     [[2., 3.],
    #      [5., 6]]],
    #    [[[4., 5.],
    #      [7., 8.]],
    #     [[5., 6.],
    #      [8., 9.]]]]]]
    # Transpose dims 3 (depth) and 4 (rows), and then reshape to output shape (1, 1, 4, 4) to get:
    #  [[[1., 2., 4., 5.],
    #    [2., 3., 5., 6.],
    #    [4., 5., 7., 8.],
    #    [5., 6., 8., 9.]]]
    output = g.op("Gather", padded_input, blocks_row_indices, axis_i=2)
    output = g.op("Gather", output, blocks_col_indices, axis_i=4)
    output = g.op("Transpose", output, perm_i=[0, 1, 2, 4, 3, 5])
    return sym_help._reshape_helper(g, output, output_shape)


def narrow(g, input, dim, start, length):
    from torch.onnx.symbolic_helper import _slice_helper
    end = g.op("Add", start, length)
    return _slice_helper(g, input, axes=dim, starts=start, ends=end, dynamic_slice=True)

@quantized_args(True, False, False)
@parse_args("v", "i", "i")
def flatten(g, input, start_dim, end_dim):
    dim = sym_help._get_tensor_rank(input)
    if dim == 1:
        return input
    # use ONNX's Flatten operator for cases where the output shape is 2D
    if start_dim == 1:
        if (end_dim == -1 or (dim is not None and end_dim == dim - 1)):
            return g.op("Flatten", input, axis_i=start_dim)
    elif start_dim == 0:
        if (end_dim == -2 or (dim is not None and end_dim == dim - 2)):
            return g.op("Flatten", input, axis_i=end_dim + 1)
    if dim is None:
        return _unimplemented("dim",
                              "ONNX and PyTorch use different strategies to split the input. "
                              "Input rank must be known at export time.")
    # if end_dim is negative add dim
    if end_dim < 0 :
        end_dim = dim + end_dim

    return sym_help._flatten_helper(g, input, start_dim, end_dim, dim)

@parse_args("v", "f", "is", "i", "v")
def linalg_vector_norm(g, self, ord, dim, keepdim, dtype):
    if ord == 0:
        if dim is None:
            self = sym_help._reshape_helper(g, self, g.op("Constant", value_t=torch.tensor([-1], dtype=torch.int64)))
            keepdim = None
        cond_op = g.op("Not", g.op("Equal", self, g.op("Constant", value_t=torch.LongTensor([0]))))
        cond_op = g.op("Cast", cond_op, to_i=sym_help.cast_pytorch_to_onnx["Long"])
        return sym_help._reducesum_helper(g, cond_op, axes_i=dim, keepdims_i=keepdim)
    else:
        return lvn(g, self, ord, dim, keepdim, dtype)

@parse_args("v", "v", "v", "i", "i", "i", "v", "i", "i")
<<<<<<< HEAD
def embedding_bag(g,
                  embedding_matrix,
                  indices,
                  offsets,
                  scale_grad_by_freq,
                  mode,
                  sparse,
                  per_sample_weights,
                  include_last_offset,
                  padding_idx):
    if scale_grad_by_freq and sym_help._training_mode:
        return sym_help._onnx_unsupported("embedding_bag with scale_grad_by_freq for training mode")
=======
def embedding_bag(
    g,
    embedding_matrix,
    indices,
    offsets,
    scale_grad_by_freq,
    mode,
    sparse,
    per_sample_weights,
    include_last_offset,
    padding_idx,
):
    if scale_grad_by_freq and GLOBALS.training_mode:
        return sym_help._onnx_unsupported(
            "embedding_bag with scale_grad_by_freq for training mode"
        )
>>>>>>> 4a57321a
    if padding_idx is not None and padding_idx >= 0:
        raise RuntimeError("embedding_bag with padding_idx")

    loop_condition = g.op("Constant", value_t=torch.tensor(1))
    loop_condition = g.op("Cast", loop_condition, to_i=9)
    zero = g.op("Constant", value_t=torch.tensor([0]))

    indices_len = sym_help._unsqueeze_helper(g,
                                             sym_help._size_helper(g, indices, g.op("Constant", value_t=torch.tensor(0))),
                                             [0])
    if not include_last_offset:
        offsets = [offsets, indices_len]
        offsets = g.op("Concat", *offsets, axis_i=0)

    # Offsets holds the starting index position of each bag. So we create a list of the indices slices (determined by
    # offsets) and gather those indices in indices_row. Then we use this subset of indices to gather from embeddings.
    # The embeddings output is a loop scan output, so we can avoid creating a sequence and inserting elements in.
    offsets_starts = sym_help._slice_helper(g, offsets, axes=[0], starts=[0], ends=[maxsize], steps=[1])
    offsets_ends = sym_help._slice_helper(g, offsets, axes=[0], starts=[1], ends=[maxsize], steps=[1])

    loop_len = sym_help._size_helper(g, offsets_ends, g.op("Constant", value_t=torch.tensor(0)))
    loop = g.op("Loop", loop_len, loop_condition)

    loop_block = torch.onnx.utils._add_block(loop.node())
    block_input_iter = torch.onnx.utils._add_input_to_block(loop_block)
    cond = torch.onnx.utils._add_input_to_block(loop_block)

    indices_start = loop_block.op("Gather", offsets_starts, block_input_iter, axis_i=0)
    indices_end = loop_block.op("Gather", offsets_ends, block_input_iter, axis_i=0)
    indices_start = sym_help._unsqueeze_helper(loop_block, indices_start, [0])
    indices_end = sym_help._unsqueeze_helper(loop_block, indices_end, [0])

    indices_row = loop_block.op("Slice", indices, indices_start, indices_end, zero)
    embeddings = loop_block.op("Gather", embedding_matrix, indices_row, axis_i=0)
    if not sym_help._is_none(per_sample_weights):
        per_sample_weights_row = loop_block.op("Slice", per_sample_weights,
                                               indices_start,
                                               indices_end,
                                               zero)
        per_sample_weights_row = sym_help._unsqueeze_helper(loop_block, per_sample_weights_row, [1])
        embeddings = loop_block.op("Mul", embeddings, per_sample_weights_row)
    if mode == 0:
        embeddings = sym_help._reducesum_helper(loop_block, embeddings, axes_i=[0], keepdims_i=0)
    elif mode == 1:
        embeddings = loop_block.op("ReduceMean", embeddings, axes_i=[0], keepdims_i=0)
    else:
        embeddings = loop_block.op("ReduceMax", embeddings, axes_i=[0], keepdims_i=0)

    cond_out = loop_block.op("Cast", loop_condition, to_i=9)
    torch.onnx.utils._add_output_to_block(loop_block, cond_out)
    torch.onnx.utils._add_output_to_block(loop_block, embeddings)

    # aten::embedding_bag returns a tuple of 4 elements: output, offset2bag, bag_size, max_indices.
    # But the last three outputs are not used in torch.nn.EmbeddingBag or torch.nn.functional.embedding_bag.
    return loop.node().output(), None, None, None


@parse_args("v", "v", "f", "f")
def embedding_renorm(g, weight, indices, max_norm, norm_type):
    unique_indices = g.op("Unique", indices)
    partial_weight = g.op("Gather", weight, unique_indices)
    norm_type = int(norm_type)
    if norm_type == 1:
        norm_type = "ReduceL1"
    elif norm_type == 2:
        norm_type = "ReduceL2"
    else:
        raise RuntimeError(f"Unsupported: ONNX export of embedding_renorm with norm: {norm_type}. "
                           "Only 1. and 2. are supported.")
    partial_weight_norm = g.op(norm_type, partial_weight, axes_i=[1], keepdims_i=1)
    # https://github.com/pytorch/pytorch/blob/0a07488ed2c47765e337e290bd138c0e6e459cbd/aten/src/ATen/native/Embedding.cpp#L177
    # Add 1e-7 to prevent division by zero.
    partial_weight_norm_ = g.op("Add", partial_weight_norm, g.op("Constant", value_t=torch.tensor(1e-7)))
    max_norm = torch.tensor(max_norm)
    scales = g.op("Div", max_norm, partial_weight_norm_)
    partial_weight_renorm = g.op("Mul", partial_weight, scales)
    partial_weight_renorm = g.op("Where", g.op("Greater", partial_weight_norm, max_norm),
                                 partial_weight_renorm, partial_weight)
    return g.op("ScatterND", weight, sym_help._unsqueeze_helper(g, unique_indices, [1]), partial_weight_renorm)


def chunk(g, self, chunks, dim):
    # Calculate chunk size for dynamic chunk
    dim_size = g.op("Gather", g.op("Shape", self), dim, axis_i=0)
    chunk_size_s = g.op("Sub", chunks, g.op("Constant", value_t=torch.tensor([1], dtype=torch.long)))
    chunk_size = g.op("Div", g.op("Add", dim_size, chunk_size_s), chunks)
    # Create splits vector
    chunk_vec = [expand(g, chunk_size, chunk_size_s, None),
                 g.op("Sub", dim_size, g.op("Mul", chunk_size, chunk_size_s))]
    chunk_vec = g.op("Concat", *chunk_vec, axis_i=0)
    return split(g, self, chunk_vec, dim)


def normal(g, loc, scale, seed):
    # If you can sample from a given distribution with mean 0 and variance 1, then you can easily sample from a
    # scale-location transformation of that distribution, which has mean μ and variance σ's square. If x is a sample
    # from a mean 0 and variance 1 distribution then
    #       σx+μ
    # is a sample with mean μ and variance σ's square.
    result = mul(g, scale, g.op("RandomNormalLike", loc))
    return add(g, result, loc)


class Prim:
    domain = "prim"

    @staticmethod
    def ConstantChunk(g, self, chunks, dim):
        input_shape = g.op("Shape", self)
        axis = g.op("Constant", value_t=torch.tensor([dim], dtype=torch.long))
        input_shape_dim = g.op("Gather", input_shape, axis, axis_i=0)
        start = g.op("Constant", value_t=torch.tensor([0], dtype=torch.long))
        chunk_size = g.op("Constant", value_t=torch.tensor([chunks], dtype=torch.long))
        chunk_size_minus_1 = g.op("Constant", value_t=torch.tensor([chunks - 1], dtype=torch.long))
        input_shape_dim_shift = g.op("Add", input_shape_dim, chunk_size_minus_1)
        chunk_dim = g.op("Div", input_shape_dim_shift, chunk_size)
        res = []
        for i in range(chunks):
            index = g.op("Constant", value_t=torch.tensor([i + 1], dtype=torch.long))
            end = g.op("Mul", chunk_dim, index)
            res.append(g.op("Slice", self, start, end, axis))
            start = end
        return res<|MERGE_RESOLUTION|>--- conflicted
+++ resolved
@@ -1,23 +1,8 @@
-<<<<<<< HEAD
-#!/usr/bin/env python3
-# -*- coding: utf-8 -*-
-
-=======
 import warnings
->>>>>>> 4a57321a
 from sys import maxsize
 
 import torch
 import torch.onnx.symbolic_helper as sym_help
-<<<<<<< HEAD
-import warnings
-
-from torch.onnx.symbolic_helper import parse_args, _unimplemented, _is_tensor_list, ScalarType, quantized_args
-from torch.onnx.symbolic_opset9 import expand, unused, mul, op_with_optional_float_cast
-from torch.onnx.symbolic_opset9 import linalg_vector_norm as lvn
-from torch.nn.modules.utils import _single, _pair, _triple
-from torch.onnx.utils import _add_block, _add_input_to_block, _add_output_to_block
-=======
 import torch.onnx.utils
 from torch.nn.modules.utils import _pair, _single, _triple
 from torch.onnx._globals import GLOBALS
@@ -31,7 +16,6 @@
 from torch.onnx.symbolic_opset9 import _pad_circular, expand
 from torch.onnx.symbolic_opset9 import linalg_vector_norm as lvn
 from torch.onnx.symbolic_opset9 import mul, op_with_optional_float_cast, unused
->>>>>>> 4a57321a
 
 # EDITING THIS FILE? READ THIS FIRST!
 # see Note [Edit Symbolic Files] in symbolic_helper.py
@@ -46,9 +30,21 @@
         dtype = ScalarType.FLOAT
     else:
         dtype = sym_help.scalar_type_to_onnx.index(sym_help.cast_pytorch_to_onnx[dtype])
-    min_val = g.op("Constant", value_t=torch.tensor(min_val, dtype=sym_help.scalar_type_to_pytorch_type[dtype]))
-    max_val = g.op("Constant", value_t=torch.tensor(max_val, dtype=sym_help.scalar_type_to_pytorch_type[dtype]))
-    return op_with_optional_float_cast(g, "Clip", self, min_val, max_val, opset_before=12)
+    min_val = g.op(
+        "Constant",
+        value_t=torch.tensor(
+            min_val, dtype=sym_help.scalar_type_to_pytorch_type[dtype]
+        ),
+    )
+    max_val = g.op(
+        "Constant",
+        value_t=torch.tensor(
+            max_val, dtype=sym_help.scalar_type_to_pytorch_type[dtype]
+        ),
+    )
+    return op_with_optional_float_cast(
+        g, "Clip", self, min_val, max_val, opset_before=12
+    )
 
 
 def clamp(g, self, min, max):
@@ -70,7 +66,9 @@
         return clamp_min(g, self, min)
     else:
         if sym_help._get_tensor_rank(min) == 0 and sym_help._get_tensor_rank(max) == 0:
-            return op_with_optional_float_cast(g, "Clip", self, min, max, opset_before=12)
+            return op_with_optional_float_cast(
+                g, "Clip", self, min, max, opset_before=12
+            )
         else:
             return clamp_max(g, clamp_min(g, self, min), max)
 
@@ -104,8 +102,14 @@
         dtype = ScalarType.FLOAT
     else:
         dtype = sym_help.scalar_type_to_onnx.index(sym_help.cast_pytorch_to_onnx[dtype])
-    min_val = g.op("Constant", value_t=torch.tensor(0, dtype=sym_help.scalar_type_to_pytorch_type[dtype]))
-    max_val = g.op("Constant", value_t=torch.tensor(6, dtype=sym_help.scalar_type_to_pytorch_type[dtype]))
+    min_val = g.op(
+        "Constant",
+        value_t=torch.tensor(0, dtype=sym_help.scalar_type_to_pytorch_type[dtype]),
+    )
+    max_val = g.op(
+        "Constant",
+        value_t=torch.tensor(6, dtype=sym_help.scalar_type_to_pytorch_type[dtype]),
+    )
     return clamp(g, relu, min_val, max_val)
 
 
@@ -125,6 +129,7 @@
         return g.at("index_put", *args)
 
     from torch.onnx.symbolic_opset9 import add, expand
+
     accumulate = sym_help._parse_arg(accumulate, "b")
 
     if len(indices_list) == 0:
@@ -140,7 +145,10 @@
             index = add(g, index, ind)
         broadcast_index_shape = g.op("Shape", index)
         indices_list = [
-            sym_help._unsqueeze_helper(g, expand(g, ind, broadcast_index_shape, None), [-1]) for ind in indices_list
+            sym_help._unsqueeze_helper(
+                g, expand(g, ind, broadcast_index_shape, None), [-1]
+            )
+            for ind in indices_list
         ]
         index = g.op("Concat", *indices_list, axis_i=-1)
     else:
@@ -188,12 +196,14 @@
             rank = sym_help._get_tensor_rank(values)
             if rank is not None and rank == 0:
                 from torch.onnx.symbolic_opset9 import masked_fill
+
                 return masked_fill(g, self, bool_inp, values)
             return masked_scatter(g, self, bool_inp, values)
         broadcast_index_shape = g.op("Shape", index)
         index = sym_help._unsqueeze_helper(g, index, [-1])
     sub_data_shape = sym_help._slice_helper(
-        g, g.op("Shape", self), axes=[0], starts=[len(indices_list)], ends=[maxsize])
+        g, g.op("Shape", self), axes=[0], starts=[len(indices_list)], ends=[maxsize]
+    )
     values_shape = g.op("Concat", broadcast_index_shape, sub_data_shape, axis_i=0)
     # Check if values is a singular value and expand accordingly
     rank = sym_help._get_tensor_rank(values)
@@ -208,7 +218,11 @@
     dtype = sym_help.scalar_type_to_pytorch_type[dtype]
 
     if accumulate:
-        zeros = g.op("ConstantOfShape", g.op("Shape", self), value_t=torch.tensor([0], dtype=dtype))
+        zeros = g.op(
+            "ConstantOfShape",
+            g.op("Shape", self),
+            value_t=torch.tensor([0], dtype=dtype),
+        )
         result = g.op("ScatterND", zeros, index, values)
         result = add(g, self, result)
     else:
@@ -238,8 +252,13 @@
 upsample_bicubic2d = _interpolate("upsample_bicubic2d", 4, "cubic")
 
 
-def __interpolate(g, input, size, scale_factor, mode, align_corners, recompute_scale_factor, antialias):
-    return sym_help.__interpolate_helper(g, input, size, scale_factor, mode, align_corners, recompute_scale_factor)
+def __interpolate(
+    g, input, size, scale_factor, mode, align_corners, recompute_scale_factor, antialias
+):
+    return sym_help.__interpolate_helper(
+        g, input, size, scale_factor, mode, align_corners, recompute_scale_factor
+    )
+
 
 @parse_args("v", "i", "v", "v")
 def gather(g, self, dim, index, sparse_grad=False):
@@ -253,6 +272,7 @@
 @parse_args("v", "i", "v", "v")
 def scatter(g, self, dim, index, src):
     from torch.onnx.symbolic_opset9 import expand_as
+
     if sym_help.is_caffe2_aten_fallback():
         return g.at("scatter", self, dim, index, src, overload_name="src")
     src_type = src.type().scalarType()
@@ -263,8 +283,14 @@
         # Check if scalar "src" has same type as self (PyTorch allows different
         # type for scalar src (but not when src is tensor)). If not, insert Cast node.
         if self.type().scalarType() != src_type:
-            src = g.op("Cast", src, to_i=sym_help.cast_pytorch_to_onnx[self.type().scalarType()])
-        return g.op("ScatterElements", self, index, expand_as(g, src, index), axis_i=dim)
+            src = g.op(
+                "Cast",
+                src,
+                to_i=sym_help.cast_pytorch_to_onnx[self.type().scalarType()],
+            )
+        return g.op(
+            "ScatterElements", self, index, expand_as(g, src, index), axis_i=dim
+        )
 
 
 @parse_args("v", "i", "none")
@@ -280,23 +306,28 @@
 
 
 def masked_select(g, self, mask):
-    from torch.onnx.symbolic_opset9 import nonzero, expand_as
+    from torch.onnx.symbolic_opset9 import expand_as, nonzero
+
     index = nonzero(g, expand_as(g, mask, self))
     return g.op("GatherND", self, index)
 
 
 def masked_scatter(g, self, mask, source):
-    from torch.onnx.symbolic_opset9 import nonzero, expand_as, size
+    from torch.onnx.symbolic_opset9 import expand_as, nonzero, size
+
     index = nonzero(g, expand_as(g, mask, self))
     # NOTE: source can have more elements than needed.
     # It could also have arbitrary shape.
     # This is not supported by ONNX::ScatterND, so we need to flatten and slice source tensor.
     source = sym_help._reshape_helper(g, source, torch.LongTensor([-1]))
-    source = sym_help._slice_helper(g, source,
-                                    axes=torch.LongTensor([0]),
-                                    starts=torch.LongTensor([0]),
-                                    ends=size(g, index, torch.LongTensor([0])),
-                                    dynamic_slice=True)
+    source = sym_help._slice_helper(
+        g,
+        source,
+        axes=torch.LongTensor([0]),
+        starts=torch.LongTensor([0]),
+        ends=size(g, index, torch.LongTensor([0])),
+        dynamic_slice=True,
+    )
     return g.op("ScatterND", self, index, source)
 
 
@@ -313,11 +344,14 @@
         return g.op("SequenceAt", self, i)
     else:
         from torch.onnx.symbolic_opset9 import __getitem_ as getitem
+
         return getitem(g, self, i)
+
 
 def _set_item(g, tensor_list, i, v):
     tensor_list = g.op("SequenceErase", tensor_list, i)
     return g.op("SequenceInsert", tensor_list, v, i)
+
 
 def append(g, self, tensor):
     return g.op("SequenceInsert", self, tensor)
@@ -327,7 +361,9 @@
     if sym_help._is_value(self) and sym_help._is_tensor_list(self):
         tensor_list_node = other.node()
         if tensor_list_node.kind() != "prim::ListConstruct":
-            return _unimplemented("add", "does not support adding dynamic tensor list to another")
+            return _unimplemented(
+                "add", "does not support adding dynamic tensor list to another"
+            )
         tensors = sym_help._unpack_list(other)
         l = self
         for t in tensors:
@@ -336,6 +372,7 @@
 
     return torch.onnx.symbolic_opset9.add(g, self, other, alpha)
 
+
 def insert(g, self, pos, tensor):
     return g.op("SequenceInsert", self, tensor, pos)
 
@@ -343,12 +380,15 @@
 def pop(g, tensor_list, dim):
     return g.op("SequenceErase", tensor_list, dim)
 
+
 def Delete(g, tensor_list, dim):
     return g.op("SequenceErase", tensor_list, dim)
+
 
 def cat(g, tensor_list, dim):
     if sym_help._is_packed_list(tensor_list):
         from torch.onnx.symbolic_opset9 import cat as cat_opset9
+
         return cat_opset9(g, tensor_list, dim)
     else:
         dim = sym_help._get_const(dim, "i", "dim")
@@ -358,6 +398,7 @@
 def stack(g, tensor_list, dim):
     if sym_help._is_packed_list(tensor_list):
         from torch.onnx.symbolic_opset9 import stack as stack_opset9
+
         return stack_opset9(g, tensor_list, dim)
     else:
         dim = sym_help._get_const(dim, "i", "dim")
@@ -366,26 +407,47 @@
 
 @parse_args("v", "i", "i", "i")
 def _unique2(g, self, sorted, return_inverse, return_counts):
-    u, indices, inverse_indices, counts = g.op("Unique", self, sorted_i=sorted, outputs=4)
+    u, indices, inverse_indices, counts = g.op(
+        "Unique", self, sorted_i=sorted, outputs=4
+    )
     return u, inverse_indices, counts
 
 
 def _avg_pool(name, tuple_fn):
     @parse_args("v", "is", "is", "is", "i", "i", "none")
-    def symbolic_fn(g, input, kernel_size, stride, padding, ceil_mode, count_include_pad, divisor_override=None):
-        padding = sym_help._avgpool_helper(tuple_fn, padding, kernel_size, stride, divisor_override, name)
+    def symbolic_fn(
+        g,
+        input,
+        kernel_size,
+        stride,
+        padding,
+        ceil_mode,
+        count_include_pad,
+        divisor_override=None,
+    ):
+        padding = sym_help._avgpool_helper(
+            tuple_fn, padding, kernel_size, stride, divisor_override, name
+        )
         if not stride:
             stride = kernel_size
         if count_include_pad:
-            input = g.op("Pad", input,
-                         g.op("Constant", value_t=torch.tensor(((0,) * 2 + padding) * 2)), mode_s="constant")
+            input = g.op(
+                "Pad",
+                input,
+                g.op("Constant", value_t=torch.tensor(((0,) * 2 + padding) * 2)),
+                mode_s="constant",
+            )
             padding = (0,) * len(padding)
-        output = g.op("AveragePool", input,
-                      kernel_shape_i=tuple_fn(kernel_size),
-                      strides_i=tuple_fn(stride),
-                      pads_i=padding * 2,
-                      ceil_mode_i=ceil_mode)
+        output = g.op(
+            "AveragePool",
+            input,
+            kernel_shape_i=tuple_fn(kernel_size),
+            strides_i=tuple_fn(stride),
+            pads_i=padding * 2,
+            ceil_mode_i=ceil_mode,
+        )
         return output
+
     return symbolic_fn
 
 
@@ -396,13 +458,17 @@
 
 @parse_args("v", "i", "i", "i", "i")
 def unique_dim(g, self, dim, sorted, return_inverse, return_counts):
-    u, indices, inverse_indices, counts = g.op("Unique", self, axis_i=dim, sorted_i=sorted, outputs=4)
+    u, indices, inverse_indices, counts = g.op(
+        "Unique", self, axis_i=dim, sorted_i=sorted, outputs=4
+    )
     return u, inverse_indices, counts
 
 
 @parse_args("v", "v", "i", "i", "i", "none")
 def topk(g, self, k, dim, largest, sorted, out=None):
-    return sym_help._topk_helper(g, self, k, dim, largest=largest, sorted=sorted, out=out)
+    return sym_help._topk_helper(
+        g, self, k, dim, largest=largest, sorted=sorted, out=out
+    )
 
 
 @parse_args("v", "i", "i", "none")
@@ -417,6 +483,7 @@
 def remainder(g, input, other):
     if sym_help._is_fp(input) or sym_help._is_fp(other):
         from torch.onnx.symbolic_opset9 import remainder as _remainder_9
+
         return _remainder_9(g, input, other)
     return g.op("Mod", input, other, fmod_i=0)
 
@@ -428,20 +495,36 @@
         if _outputs is None:
             return split_out
         # Convert to multiple slice nodes iff number of splits and number of outputs are statically known.
-        if sym_help._is_packed_list(split_size_or_sizes) and len(sym_help._unpack_list(split_size_or_sizes)) == _outputs:
-            split_sizes = [sym_help._unsqueeze_helper(g, v, [0]) for v in sym_help._unpack_list(split_size_or_sizes)]
+        if (
+            sym_help._is_packed_list(split_size_or_sizes)
+            and len(sym_help._unpack_list(split_size_or_sizes)) == _outputs
+        ):
+            split_sizes = [
+                sym_help._unsqueeze_helper(g, v, [0])
+                for v in sym_help._unpack_list(split_size_or_sizes)
+            ]
             start = g.op("Constant", value_t=torch.tensor([0], dtype=torch.long))
             axis = g.op("Constant", value_t=torch.tensor([dim], dtype=torch.long))
             res = []
             for i in range(_outputs):
-                end = g.op("Add", start, split_sizes[i])  # split_sizes is a list of same length as _outputs
+                end = g.op(
+                    "Add", start, split_sizes[i]
+                )  # split_sizes is a list of same length as _outputs
                 res.append(g.op("Slice", self, start, end, axis))
                 start = end
             return res
-        return [g.op("SequenceAt", split_out, g.op("Constant", value_t=torch.tensor([i], dtype=torch.long)))
-                for i in range(_outputs)]
-    else:
-        return torch.onnx.symbolic_opset9.split(g, self, split_size_or_sizes, dim, _outputs)
+        return [
+            g.op(
+                "SequenceAt",
+                split_out,
+                g.op("Constant", value_t=torch.tensor([i], dtype=torch.long)),
+            )
+            for i in range(_outputs)
+        ]
+    else:
+        return torch.onnx.symbolic_opset9.split(
+            g, self, split_size_or_sizes, dim, _outputs
+        )
 
 
 @parse_args("v", "v", "i", "i")
@@ -452,7 +535,13 @@
 @parse_args("v", "i", "i")
 def unbind(g, self, dim=0, _outputs=None):
     if _outputs is None:
-        return g.op("SplitToSequence", self, g.op("Constant", value_t=torch.tensor(1, dtype=torch.long)), axis_i=dim, keepdims_i=0)
+        return g.op(
+            "SplitToSequence",
+            self,
+            g.op("Constant", value_t=torch.tensor(1, dtype=torch.long)),
+            axis_i=dim,
+            keepdims_i=0,
+        )
     else:
         return torch.onnx.symbolic_opset9.unbind(g, self, dim, _outputs)
 
@@ -464,32 +553,54 @@
 #          The order is dim_n_begin, dim_n_end, dim_n-1_begin, dim_n-1_end, ..., dim_m_begin, dim_m_end,
 #          where m is in range [0, n].
 def _prepare_onnx_paddings(g, input, pad):
-    if not sym_help._is_packed_list(pad) and sym_help._is_list(pad) and sym_help._is_scalar_list(pad):
+    if (
+        not sym_help._is_packed_list(pad)
+        and sym_help._is_list(pad)
+        and sym_help._is_scalar_list(pad)
+    ):
         pad = g.op("ConcatFromSequence", pad, axis_i=0, new_axis_i=1)
     # The desired order of paddings is
     # dim_0_begin, dim_1_begin, ... , dim_0_end, ..., dim_n_end.
     # n is the dimension of input.
     # Assume zero-dimensions in the beginning, pad the "pad" sequence with zeros in the beginning
-    pad_len = torch.onnx.symbolic_opset9.size(g, pad, g.op("Constant", value_t=torch.tensor([0])))
+    pad_len = torch.onnx.symbolic_opset9.size(
+        g, pad, g.op("Constant", value_t=torch.tensor([0]))
+    )
     # Set extension = [0] * (dim * 2 - len(pad))
     rank = sym_help._get_tensor_rank(input)
     if rank is None:
         rank = g.op("Size", g.op("Shape", input))
     else:
         rank = g.op("Constant", value_t=torch.tensor(rank, dtype=torch.int64))
-    extension = g.op("Sub", g.op("Mul", rank,
-                     g.op("Constant", value_t=torch.tensor(2, dtype=torch.int64))), pad_len)
+    extension = g.op(
+        "Sub",
+        g.op("Mul", rank, g.op("Constant", value_t=torch.tensor(2, dtype=torch.int64))),
+        pad_len,
+    )
     # Concat pad with extension: paddings = [dim_n_begin, dim_n_end, dim_n-1_begin, dim_n-1_end, 0, 0, ... ]
     # Currently ONNX only supports int64 type for Pad
     pad = g.op("Cast", pad, to_i=sym_help.cast_pytorch_to_onnx["Long"])
-    paddings = g.op("Concat", pad, g.op("ConstantOfShape", extension, value_t=torch.tensor([0], dtype=torch.int64)), axis_i=0)
+    paddings = g.op(
+        "Concat",
+        pad,
+        g.op(
+            "ConstantOfShape", extension, value_t=torch.tensor([0], dtype=torch.int64)
+        ),
+        axis_i=0,
+    )
     # Reshape and reverse order and collate first beginnings and then ends
     # paddings = [[..., 0, dim_n-1_begin, dim_n_begin],
     #               [..., 0, dim_n-1_end, dim_n_end]]
     # Reshape back to 1-D paddings = [..., 0, dim_n - 1_begin, dim_n_begin, ..., 0, dim_n - 1_end, dim_n_end]
-    paddings = sym_help._reshape_helper(g, paddings, g.op("Constant", value_t=torch.tensor([-1, 2])))
-    paddings = g.op("Transpose", torch.onnx.symbolic_opset10.flip(g, paddings, [0]), perm_i=[1, 0])
-    paddings = sym_help._reshape_helper(g, paddings, g.op("Constant", value_t=torch.tensor([-1])))
+    paddings = sym_help._reshape_helper(
+        g, paddings, g.op("Constant", value_t=torch.tensor([-1, 2]))
+    )
+    paddings = g.op(
+        "Transpose", torch.onnx.symbolic_opset10.flip(g, paddings, [0]), perm_i=[1, 0]
+    )
+    paddings = sym_help._reshape_helper(
+        g, paddings, g.op("Constant", value_t=torch.tensor([-1]))
+    )
     padding_c = g.op("Cast", paddings, to_i=sym_help.cast_pytorch_to_onnx["Long"])
     return padding_c
 
@@ -522,12 +633,27 @@
 replication_pad3d = replication_pad
 
 
+def pad(g, input, pad, mode, value):
+    mode = sym_help._parse_arg(mode, "s")
+    if mode == "replicate":
+        return replication_pad(g, input, pad)
+    elif mode == "reflect":
+        return reflection_pad(g, input, pad)
+    elif mode == "constant":
+        return constant_pad_nd(g, input, pad, value)
+    elif mode == "circular":
+        return _pad_circular(g, input, pad)
+    else:
+        raise RuntimeError(f"Unrecognized padding mode {mode}")
+
+
 def linalg_det(g, self):
     return g.op("Det", self)
 
 
 def logdet(g, input):
     from torch.onnx.symbolic_opset9 import log
+
     return log(g, linalg_det(g, input))
 
 
@@ -543,9 +669,17 @@
         else:
             # aten::arange(Scalar end, ScalarType dtype, Layout, Device, bool pin_memory)
             dtype = _get_arange_dtype(args[1])
-        type, end, start, step = sym_help._arange_cast_helper(g, end=args[0], dtype=dtype)
-        start_default = g.op("Constant", value_t=torch.tensor(0, dtype=sym_help.scalar_type_to_pytorch_type[type]))
-        delta_default = g.op("Constant", value_t=torch.tensor(1, dtype=sym_help.scalar_type_to_pytorch_type[type]))
+        type, end, start, step = sym_help._arange_cast_helper(
+            g, end=args[0], dtype=dtype
+        )
+        start_default = g.op(
+            "Constant",
+            value_t=torch.tensor(0, dtype=sym_help.scalar_type_to_pytorch_type[type]),
+        )
+        delta_default = g.op(
+            "Constant",
+            value_t=torch.tensor(1, dtype=sym_help.scalar_type_to_pytorch_type[type]),
+        )
         arange_tensor = g.op("Range", start_default, end, delta_default)
     elif len(args) == 4 or len(args) == 7:
         if len(args) == 4:
@@ -554,23 +688,34 @@
         else:
             # aten::arange(Scalar start, Scalar end, Scalar step, ScalarType dtype, Layout, Device, bool pin_memory)
             dtype = _get_arange_dtype(args[3])
-        type, end, start, step = sym_help._arange_cast_helper(g, start=args[0], end=args[1], step=args[2], dtype=dtype)
+        type, end, start, step = sym_help._arange_cast_helper(
+            g, start=args[0], end=args[1], step=args[2], dtype=dtype
+        )
         arange_tensor = g.op("Range", start, end, step)
     elif len(args) == 6:
         # aten::arange(Scalar start, Scalar end, ScalarType dtype, Layout, Device, bool pin_memory)
         dtype = _get_arange_dtype(args[2])
-        type, end, start, step = sym_help._arange_cast_helper(g, start=args[0], end=args[1], dtype=dtype)
-        delta_default = g.op("Constant", value_t=torch.tensor(1, dtype=sym_help.scalar_type_to_pytorch_type[type]))
+        type, end, start, step = sym_help._arange_cast_helper(
+            g, start=args[0], end=args[1], dtype=dtype
+        )
+        delta_default = g.op(
+            "Constant",
+            value_t=torch.tensor(1, dtype=sym_help.scalar_type_to_pytorch_type[type]),
+        )
         arange_tensor = g.op("Range", start, end, delta_default)
     else:
-        raise NotImplementedError("Unknown aten::arange signature taking " + str(len(args)) + " arguments.")
+        raise NotImplementedError(
+            "Unknown aten::arange signature taking " + str(len(args)) + " arguments."
+        )
     return arange_tensor
 
 
 @parse_args("v", "i")
 def _dim_arange(g, like, dim):
     like_shape = g.op("Shape", like)
-    stop = g.op("Gather", like_shape, g.op("Constant", value_t=torch.tensor(dim)), axis_i=0)
+    stop = g.op(
+        "Gather", like_shape, g.op("Constant", value_t=torch.tensor(dim)), axis_i=0
+    )
     if sym_help.is_caffe2_aten_fallback():
         return g.op("_caffe2::Range", stop)
     return arange(g, stop, 4, None, None, None)
@@ -619,10 +764,16 @@
     # For static input shape
     dim = adjusted_dim
     if dim_size > 1:
-        warnings.warn("This model contains a squeeze operation on dimension " + str(dim) + ". The size of " +
-                      "this dimension in the given input is " + str(dim_size) + ". The model will " +
-                      "be exported without the squeeze node. If the model is intended to be used with dynamic " +
-                      "input shapes, please export with dynamic_axes argument.")
+        warnings.warn(
+            "This model contains a squeeze operation on dimension "
+            + str(dim)
+            + ". The size of "
+            + "this dimension in the given input is "
+            + str(dim_size)
+            + ". The model will "
+            + "be exported without the squeeze node. If the model is intended to be used with dynamic "
+            + "input shapes, please export with dynamic_axes argument."
+        )
         return self
     return sym_help._squeeze_helper(g, self, [dim])
 
@@ -633,6 +784,7 @@
 
     return sym_help._unsqueeze_helper(g, self, [dim])
 
+
 def mm(g, self, other):
     return g.op("Gemm", self, other, beta_f=0.0, alpha_f=1.0)
 
@@ -649,20 +801,33 @@
     # Handle single mask index.
     if len(indices) == 1:
         index = indices[0]
-        if not sym_help._is_none(index) and (index.type().scalarType() == "Bool" or index.type().scalarType() == "Byte"):
+        if not sym_help._is_none(index) and (
+            index.type().scalarType() == "Bool" or index.type().scalarType() == "Byte"
+        ):
             from torch.onnx.symbolic_opset9 import nonzero
+
             index = nonzero(g, index)
             return g.op("GatherND", self, index)
     from torch.onnx.symbolic_opset9 import index as index_opset9
+
     return index_opset9(g, self, index)
 
 
 def index_fill(g, self, dim, index, value):
     dim_value = sym_help._parse_arg(dim, "i")
     if sym_help.is_caffe2_aten_fallback():
-        return g.at("index_fill", self, index, value, overload_name="int_Scalar", dim_i=dim_value)
-
-    expanded_index_shape, expanded_index = sym_help._index_fill_reshape_helper(g, self, dim, index)
+        return g.at(
+            "index_fill",
+            self,
+            index,
+            value,
+            overload_name="int_Scalar",
+            dim_i=dim_value,
+        )
+
+    expanded_index_shape, expanded_index = sym_help._index_fill_reshape_helper(
+        g, self, dim, index
+    )
     value = sym_help._maybe_get_scalar(value)
     value = sym_help._if_scalar_type_as(g, value, self)
     expanded_value = expand(g, value, expanded_index_shape, None)
@@ -673,7 +838,9 @@
     dim_value = sym_help._parse_arg(dim, "i")
     if sym_help.is_caffe2_aten_fallback():
         return g.at("index_copy", self, index, source, dim_i=dim_value)
-    expanded_index_shape, expanded_index = sym_help._index_fill_reshape_helper(g, self, dim, index)
+    expanded_index_shape, expanded_index = sym_help._index_fill_reshape_helper(
+        g, self, dim, index
+    )
     return scatter(g, self, dim, expanded_index, source)
 
 
@@ -681,7 +848,9 @@
     # make sure to cast other to self's type
     # (when self is long, make sure that other is not float)
     if other.type().scalarType() != self.type().scalarType():
-        other = g.op("Cast", other, to_i=sym_help.cast_pytorch_to_onnx[self.type().scalarType()])
+        other = g.op(
+            "Cast", other, to_i=sym_help.cast_pytorch_to_onnx[self.type().scalarType()]
+        )
 
     if self.type().scalarType() == "Byte":
         return g.op("BitShift", self, other, direction_s="RIGHT")
@@ -691,7 +860,9 @@
     if not sym_help._is_fp(self):
         other = g.op("Cast", other, to_i=sym_help.cast_pytorch_to_onnx["Float"])
     two_pow = g.op("Pow", two, other)
-    two_pow = g.op("Cast", two_pow, to_i=sym_help.cast_pytorch_to_onnx[self.type().scalarType()])
+    two_pow = g.op(
+        "Cast", two_pow, to_i=sym_help.cast_pytorch_to_onnx[self.type().scalarType()]
+    )
     rshift = g.op("Div", self, two_pow)
     return rshift
 
@@ -700,7 +871,9 @@
     # make sure to cast other to self's type
     # (when self is long, make sure that other is not float)
     if other.type().scalarType() != self.type().scalarType():
-        other = g.op("Cast", other, to_i=sym_help.cast_pytorch_to_onnx[self.type().scalarType()])
+        other = g.op(
+            "Cast", other, to_i=sym_help.cast_pytorch_to_onnx[self.type().scalarType()]
+        )
 
     if self.type().scalarType() == "Byte":
         return g.op("BitShift", self, other, direction_s="LEFT")
@@ -710,24 +883,38 @@
     if not sym_help._is_fp(self):
         other = g.op("Cast", other, to_i=sym_help.cast_pytorch_to_onnx["Float"])
     two_pow = g.op("Pow", two, other)
-    two_pow = g.op("Cast", two_pow, to_i=sym_help.cast_pytorch_to_onnx[self.type().scalarType()])
+    two_pow = g.op(
+        "Cast", two_pow, to_i=sym_help.cast_pytorch_to_onnx[self.type().scalarType()]
+    )
     lshift = g.op("Mul", self, two_pow)
     return lshift
 
 
-def _get_im2col_indices_along_dim(g, input_d, kernel_size_d, dilation_d, padding_d, stride_d):
+def _get_im2col_indices_along_dim(
+    g, input_d, kernel_size_d, dilation_d, padding_d, stride_d
+):
     # Input is always 4-D (N, C, H, W)
     # Calculate indices of sliding blocks along spatial dimension
     # Slide kernel over input each dim d:
     # each dimension d ranges from 0 to input[d]+2xpadding[d]-dilation[d]x(kernel_size[d]-1)
     # with steps = stride
 
-    blocks_d = g.op("Add", input_d, g.op("Constant", value_t=torch.tensor(padding_d * 2)))
-    blocks_d = g.op("Sub", blocks_d, g.op("Constant", value_t=torch.tensor(dilation_d * (kernel_size_d - 1))))
+    blocks_d = g.op(
+        "Add", input_d, g.op("Constant", value_t=torch.tensor(padding_d * 2))
+    )
+    blocks_d = g.op(
+        "Sub",
+        blocks_d,
+        g.op("Constant", value_t=torch.tensor(dilation_d * (kernel_size_d - 1))),
+    )
 
     # Stride kernel over input and find starting indices along dim d
-    blocks_d_indices = g.op("Range", g.op("Constant", value_t=torch.tensor(0)),
-                            blocks_d, g.op("Constant", value_t=torch.tensor(stride_d)))
+    blocks_d_indices = g.op(
+        "Range",
+        g.op("Constant", value_t=torch.tensor(0)),
+        blocks_d,
+        g.op("Constant", value_t=torch.tensor(stride_d)),
+    )
 
     # Apply dilation on kernel and find its indices along dim d
     kernel_grid = torch.arange(0, kernel_size_d * dilation_d, dilation_d)
@@ -735,8 +922,12 @@
 
     # Broadcast and add kernel staring positions (indices) with
     # kernel_grid along dim d, to get block indices along dim d
-    blocks_d_indices = sym_help._unsqueeze_helper(g, blocks_d_indices, [0])  # Reshape to [1, -1]
-    kernel_mask = sym_help._reshape_helper(g, kernel_grid, g.op("Constant", value_t=torch.tensor([-1, 1])))
+    blocks_d_indices = sym_help._unsqueeze_helper(
+        g, blocks_d_indices, [0]
+    )  # Reshape to [1, -1]
+    kernel_mask = sym_help._reshape_helper(
+        g, kernel_grid, g.op("Constant", value_t=torch.tensor([-1, 1]))
+    )
     block_mask = g.op("Add", blocks_d_indices, kernel_mask)
 
     return block_mask
@@ -753,13 +944,17 @@
 def _get_im2col_output_shape(g, input, kernel_h, kernel_w):
     batch_dim = size(g, input, g.op("Constant", value_t=torch.tensor(0)))
     channel_dim = size(g, input, g.op("Constant", value_t=torch.tensor(1)))
-    channel_unfolded = g.op("Mul", channel_dim,
-                            g.op("Constant", value_t=torch.tensor(kernel_h * kernel_w)))
-
-    return g.op("Concat",
-                sym_help._unsqueeze_helper(g, batch_dim, [0]),
-                sym_help._unsqueeze_helper(g, channel_unfolded, [0]),
-                g.op("Constant", value_t=torch.tensor([-1])), axis_i=0)
+    channel_unfolded = g.op(
+        "Mul", channel_dim, g.op("Constant", value_t=torch.tensor(kernel_h * kernel_w))
+    )
+
+    return g.op(
+        "Concat",
+        sym_help._unsqueeze_helper(g, batch_dim, [0]),
+        sym_help._unsqueeze_helper(g, channel_unfolded, [0]),
+        g.op("Constant", value_t=torch.tensor([-1])),
+        axis_i=0,
+    )
 
 
 @parse_args("v", "is", "is", "is", "is")
@@ -775,8 +970,12 @@
     dilation_h, dilation_w = dilation[0], dilation[1]
     kernel_h, kernel_w = kernel_size[0], kernel_size[1]
 
-    blocks_row_indices = _get_im2col_indices_along_dim(g, input_h, kernel_h, dilation_h, padding_h, stride_h)
-    blocks_col_indices = _get_im2col_indices_along_dim(g, input_w, kernel_w, dilation_w, padding_w, stride_w)
+    blocks_row_indices = _get_im2col_indices_along_dim(
+        g, input_h, kernel_h, dilation_h, padding_h, stride_h
+    )
+    blocks_col_indices = _get_im2col_indices_along_dim(
+        g, input_w, kernel_w, dilation_w, padding_w, stride_w
+    )
 
     output_shape = _get_im2col_output_shape(g, input, kernel_h, kernel_w)
     padded_input = _get_im2col_padded_input(g, input, padding_h, padding_w)
@@ -812,8 +1011,10 @@
 
 def narrow(g, input, dim, start, length):
     from torch.onnx.symbolic_helper import _slice_helper
+
     end = g.op("Add", start, length)
     return _slice_helper(g, input, axes=dim, starts=start, ends=end, dynamic_slice=True)
+
 
 @quantized_args(True, False, False)
 @parse_args("v", "i", "i")
@@ -823,48 +1024,42 @@
         return input
     # use ONNX's Flatten operator for cases where the output shape is 2D
     if start_dim == 1:
-        if (end_dim == -1 or (dim is not None and end_dim == dim - 1)):
+        if end_dim == -1 or (dim is not None and end_dim == dim - 1):
             return g.op("Flatten", input, axis_i=start_dim)
     elif start_dim == 0:
-        if (end_dim == -2 or (dim is not None and end_dim == dim - 2)):
+        if end_dim == -2 or (dim is not None and end_dim == dim - 2):
             return g.op("Flatten", input, axis_i=end_dim + 1)
     if dim is None:
-        return _unimplemented("dim",
-                              "ONNX and PyTorch use different strategies to split the input. "
-                              "Input rank must be known at export time.")
+        return _unimplemented(
+            "dim",
+            "ONNX and PyTorch use different strategies to split the input. "
+            "Input rank must be known at export time.",
+        )
     # if end_dim is negative add dim
-    if end_dim < 0 :
+    if end_dim < 0:
         end_dim = dim + end_dim
 
     return sym_help._flatten_helper(g, input, start_dim, end_dim, dim)
+
 
 @parse_args("v", "f", "is", "i", "v")
 def linalg_vector_norm(g, self, ord, dim, keepdim, dtype):
     if ord == 0:
         if dim is None:
-            self = sym_help._reshape_helper(g, self, g.op("Constant", value_t=torch.tensor([-1], dtype=torch.int64)))
+            self = sym_help._reshape_helper(
+                g, self, g.op("Constant", value_t=torch.tensor([-1], dtype=torch.int64))
+            )
             keepdim = None
-        cond_op = g.op("Not", g.op("Equal", self, g.op("Constant", value_t=torch.LongTensor([0]))))
+        cond_op = g.op(
+            "Not", g.op("Equal", self, g.op("Constant", value_t=torch.LongTensor([0])))
+        )
         cond_op = g.op("Cast", cond_op, to_i=sym_help.cast_pytorch_to_onnx["Long"])
         return sym_help._reducesum_helper(g, cond_op, axes_i=dim, keepdims_i=keepdim)
     else:
         return lvn(g, self, ord, dim, keepdim, dtype)
 
+
 @parse_args("v", "v", "v", "i", "i", "i", "v", "i", "i")
-<<<<<<< HEAD
-def embedding_bag(g,
-                  embedding_matrix,
-                  indices,
-                  offsets,
-                  scale_grad_by_freq,
-                  mode,
-                  sparse,
-                  per_sample_weights,
-                  include_last_offset,
-                  padding_idx):
-    if scale_grad_by_freq and sym_help._training_mode:
-        return sym_help._onnx_unsupported("embedding_bag with scale_grad_by_freq for training mode")
-=======
 def embedding_bag(
     g,
     embedding_matrix,
@@ -881,7 +1076,6 @@
         return sym_help._onnx_unsupported(
             "embedding_bag with scale_grad_by_freq for training mode"
         )
->>>>>>> 4a57321a
     if padding_idx is not None and padding_idx >= 0:
         raise RuntimeError("embedding_bag with padding_idx")
 
@@ -889,9 +1083,11 @@
     loop_condition = g.op("Cast", loop_condition, to_i=9)
     zero = g.op("Constant", value_t=torch.tensor([0]))
 
-    indices_len = sym_help._unsqueeze_helper(g,
-                                             sym_help._size_helper(g, indices, g.op("Constant", value_t=torch.tensor(0))),
-                                             [0])
+    indices_len = sym_help._unsqueeze_helper(
+        g,
+        sym_help._size_helper(g, indices, g.op("Constant", value_t=torch.tensor(0))),
+        [0],
+    )
     if not include_last_offset:
         offsets = [offsets, indices_len]
         offsets = g.op("Concat", *offsets, axis_i=0)
@@ -899,10 +1095,16 @@
     # Offsets holds the starting index position of each bag. So we create a list of the indices slices (determined by
     # offsets) and gather those indices in indices_row. Then we use this subset of indices to gather from embeddings.
     # The embeddings output is a loop scan output, so we can avoid creating a sequence and inserting elements in.
-    offsets_starts = sym_help._slice_helper(g, offsets, axes=[0], starts=[0], ends=[maxsize], steps=[1])
-    offsets_ends = sym_help._slice_helper(g, offsets, axes=[0], starts=[1], ends=[maxsize], steps=[1])
-
-    loop_len = sym_help._size_helper(g, offsets_ends, g.op("Constant", value_t=torch.tensor(0)))
+    offsets_starts = sym_help._slice_helper(
+        g, offsets, axes=[0], starts=[0], ends=[maxsize], steps=[1]
+    )
+    offsets_ends = sym_help._slice_helper(
+        g, offsets, axes=[0], starts=[1], ends=[maxsize], steps=[1]
+    )
+
+    loop_len = sym_help._size_helper(
+        g, offsets_ends, g.op("Constant", value_t=torch.tensor(0))
+    )
     loop = g.op("Loop", loop_len, loop_condition)
 
     loop_block = torch.onnx.utils._add_block(loop.node())
@@ -917,14 +1119,17 @@
     indices_row = loop_block.op("Slice", indices, indices_start, indices_end, zero)
     embeddings = loop_block.op("Gather", embedding_matrix, indices_row, axis_i=0)
     if not sym_help._is_none(per_sample_weights):
-        per_sample_weights_row = loop_block.op("Slice", per_sample_weights,
-                                               indices_start,
-                                               indices_end,
-                                               zero)
-        per_sample_weights_row = sym_help._unsqueeze_helper(loop_block, per_sample_weights_row, [1])
+        per_sample_weights_row = loop_block.op(
+            "Slice", per_sample_weights, indices_start, indices_end, zero
+        )
+        per_sample_weights_row = sym_help._unsqueeze_helper(
+            loop_block, per_sample_weights_row, [1]
+        )
         embeddings = loop_block.op("Mul", embeddings, per_sample_weights_row)
     if mode == 0:
-        embeddings = sym_help._reducesum_helper(loop_block, embeddings, axes_i=[0], keepdims_i=0)
+        embeddings = sym_help._reducesum_helper(
+            loop_block, embeddings, axes_i=[0], keepdims_i=0
+        )
     elif mode == 1:
         embeddings = loop_block.op("ReduceMean", embeddings, axes_i=[0], keepdims_i=0)
     else:
@@ -949,28 +1154,45 @@
     elif norm_type == 2:
         norm_type = "ReduceL2"
     else:
-        raise RuntimeError(f"Unsupported: ONNX export of embedding_renorm with norm: {norm_type}. "
-                           "Only 1. and 2. are supported.")
+        raise RuntimeError(
+            f"Unsupported: ONNX export of embedding_renorm with norm: {norm_type}. "
+            "Only 1. and 2. are supported."
+        )
     partial_weight_norm = g.op(norm_type, partial_weight, axes_i=[1], keepdims_i=1)
     # https://github.com/pytorch/pytorch/blob/0a07488ed2c47765e337e290bd138c0e6e459cbd/aten/src/ATen/native/Embedding.cpp#L177
     # Add 1e-7 to prevent division by zero.
-    partial_weight_norm_ = g.op("Add", partial_weight_norm, g.op("Constant", value_t=torch.tensor(1e-7)))
+    partial_weight_norm_ = g.op(
+        "Add", partial_weight_norm, g.op("Constant", value_t=torch.tensor(1e-7))
+    )
     max_norm = torch.tensor(max_norm)
     scales = g.op("Div", max_norm, partial_weight_norm_)
     partial_weight_renorm = g.op("Mul", partial_weight, scales)
-    partial_weight_renorm = g.op("Where", g.op("Greater", partial_weight_norm, max_norm),
-                                 partial_weight_renorm, partial_weight)
-    return g.op("ScatterND", weight, sym_help._unsqueeze_helper(g, unique_indices, [1]), partial_weight_renorm)
+    partial_weight_renorm = g.op(
+        "Where",
+        g.op("Greater", partial_weight_norm, max_norm),
+        partial_weight_renorm,
+        partial_weight,
+    )
+    return g.op(
+        "ScatterND",
+        weight,
+        sym_help._unsqueeze_helper(g, unique_indices, [1]),
+        partial_weight_renorm,
+    )
 
 
 def chunk(g, self, chunks, dim):
     # Calculate chunk size for dynamic chunk
     dim_size = g.op("Gather", g.op("Shape", self), dim, axis_i=0)
-    chunk_size_s = g.op("Sub", chunks, g.op("Constant", value_t=torch.tensor([1], dtype=torch.long)))
+    chunk_size_s = g.op(
+        "Sub", chunks, g.op("Constant", value_t=torch.tensor([1], dtype=torch.long))
+    )
     chunk_size = g.op("Div", g.op("Add", dim_size, chunk_size_s), chunks)
     # Create splits vector
-    chunk_vec = [expand(g, chunk_size, chunk_size_s, None),
-                 g.op("Sub", dim_size, g.op("Mul", chunk_size, chunk_size_s))]
+    chunk_vec = [
+        expand(g, chunk_size, chunk_size_s, None),
+        g.op("Sub", dim_size, g.op("Mul", chunk_size, chunk_size_s)),
+    ]
     chunk_vec = g.op("Concat", *chunk_vec, axis_i=0)
     return split(g, self, chunk_vec, dim)
 
@@ -995,7 +1217,9 @@
         input_shape_dim = g.op("Gather", input_shape, axis, axis_i=0)
         start = g.op("Constant", value_t=torch.tensor([0], dtype=torch.long))
         chunk_size = g.op("Constant", value_t=torch.tensor([chunks], dtype=torch.long))
-        chunk_size_minus_1 = g.op("Constant", value_t=torch.tensor([chunks - 1], dtype=torch.long))
+        chunk_size_minus_1 = g.op(
+            "Constant", value_t=torch.tensor([chunks - 1], dtype=torch.long)
+        )
         input_shape_dim_shift = g.op("Add", input_shape_dim, chunk_size_minus_1)
         chunk_dim = g.op("Div", input_shape_dim_shift, chunk_size)
         res = []

import dataclasses
import itertools
import operator
from typing import Any, Callable, Dict, List, Optional, Tuple

import torch
from torch.fx import Graph, GraphModule, Node
from torch.fx.subgraph_rewriter import (
    replace_pattern_with_filters,
    ReplacedPatterns,
)
import torch.nn.functional as F
from torch.ao.quantization.fx._decomposed import quantized_decomposed_lib  # noqa: F401
from torch.ao.quantization.quantizer import (
    DerivedQuantizationSpec,
    EdgeOrNode,
    SharedQuantizationSpec,
    QuantizationSpecBase,
)
from .utils import (
    _is_supported_batch_norm_for_training,
    fold_bn_weights_into_conv_node,
    get_aten_graph_module,
)


__all__ = []  # type: ignore[var-annotated]


# Example inputs for `_conv2d_bn_pattern`, `_qat_conv2d_bn_pattern`, and `_qat_conv2d_bn_pattern_no_bias`
_conv2d_bn_pattern_example_inputs = (
    torch.randn(1, 1, 3, 3),  # x
    torch.randn(1, 1, 1, 1),  # conv_weight
    torch.randn(1),           # conv_bias
    torch.randn(1),           # bn_weight
    torch.randn(1),           # bn_bias
    torch.randn(1),           # bn_running_mean
    torch.randn(1),           # bn_running_var
)

# Example inputs for both `_quantized_qat_conv2d_bn_pattern` and `_folded_quantized_qat_conv2d_bn_pattern`
_quantized_conv2d_bn_pattern_example_inputs = (
    torch.randn(1, 1, 3, 3),  # x
    torch.randn(1, 1, 1, 1),  # conv_weight
    torch.randn(1),           # bn_weight
    torch.randn(1),           # bn_bias
    torch.randn(1),           # bn_running_mean
    torch.randn(1),           # bn_running_var
)

def _get_quantized_conv2d_bn_pattern_example_inputs_kwargs(
    is_per_channel: bool,
    has_bias: bool,
    is_cuda: bool,
    has_add: bool = False,
) -> Dict[str, Any]:
    """
    Optional example inputs for both `_quantized_qat_conv2d_bn_pattern`
    and `_folded_quantized_qat_conv2d_bn_pattern`, expressed as kwargs.

    """
    kwargs = {}
    # Per tensor quantization uses literals to represent scale and zero
    # point, so there is no need to include them here as kwargs
    if is_per_channel:
        kwargs["scale"] = torch.tensor([1], dtype=torch.float)
        kwargs["zero_point"] = torch.tensor([0], dtype=torch.int)
    if has_bias:
        kwargs["conv_bias"] = torch.randn(1)
    if has_add:
        # extra_input_for_add, use same shape as x here since conv weight is torch.randn(1, 1, 1, 1)
        kwargs["extra_input"] = torch.randn(1, 1, 3, 3)
    if is_cuda:
        for k, v in kwargs.items():
            if isinstance(v, torch.Tensor):
                kwargs[k] = v.cuda()
    return kwargs

def _conv2d_bn_pattern(
    x: torch.Tensor,
    conv_weight: torch.Tensor,
    conv_bias: torch.Tensor,
    bn_weight: torch.Tensor,
    bn_bias: torch.Tensor,
    bn_running_mean: torch.Tensor,
    bn_running_var: torch.Tensor,
) -> torch.Tensor:
    x = F.conv2d(x, conv_weight, conv_bias)
    x = F.batch_norm(x, bn_running_mean, bn_running_var, bn_weight, bn_bias, training=True)
    return x

# TODO: merge this with the `no_conv_bias` case
def _qat_conv2d_bn_pattern(
    x: torch.Tensor,
    conv_weight: torch.Tensor,
    conv_bias: torch.Tensor,
    bn_weight: torch.Tensor,
    bn_bias: torch.Tensor,
    bn_running_mean: torch.Tensor,
    bn_running_var: torch.Tensor,
) -> torch.Tensor:
    """
    Approximated method to fuse conv and bn. It requires only one forward pass.
    conv_orig = conv / scale_factor where scale_factor = bn.weight / running_std.
    This is based on `nniqat.ConvBn2d._forward_approximate`.
    """
    # TODO: allow setting eps
    bn_eps = 1e-5
    running_std = torch.sqrt(bn_running_var + bn_eps)
    scale_factor = bn_weight / running_std
    weight_shape = [1] * len(conv_weight.shape)
    weight_shape[0] = -1
    bias_shape = [1] * len(conv_weight.shape)
    bias_shape[1] = -1
    scaled_weight = conv_weight * scale_factor.reshape(weight_shape)
    zero_bias = torch.zeros_like(conv_bias, dtype=x.dtype)
    x = F.conv2d(x, scaled_weight, zero_bias)
    x = x / scale_factor.reshape(bias_shape)
    x = x + conv_bias.reshape(bias_shape)
    x = F.batch_norm(x, bn_running_mean, bn_running_var, bn_weight, bn_bias, training=True, eps=bn_eps)
    return x

def _qat_conv2d_bn_pattern_no_conv_bias(
    x: torch.Tensor,
    conv_weight: torch.Tensor,
    # Not used, only for matching convenience
    conv_bias: torch.Tensor,
    bn_weight: torch.Tensor,
    bn_bias: torch.Tensor,
    bn_running_mean: torch.Tensor,
    bn_running_var: torch.Tensor,
) -> torch.Tensor:
    """
    Same as `_qat_conv2d_bn_pattern`, but handles the case with no conv bias.
    """
    # TODO: allow setting eps
    bn_eps = 1e-5
    running_std = torch.sqrt(bn_running_var + bn_eps)
    scale_factor = bn_weight / running_std
    weight_shape = [1] * len(conv_weight.shape)
    weight_shape[0] = -1
    bias_shape = [1] * len(conv_weight.shape)
    bias_shape[1] = -1
    scaled_weight = conv_weight * scale_factor.reshape(weight_shape)
    x = F.conv2d(x, scaled_weight, None)
    x = x / scale_factor.reshape(bias_shape)
    x = F.batch_norm(x, bn_running_mean, bn_running_var, bn_weight, bn_bias, training=True, eps=bn_eps)
    return x

def _get_input_output_quantized_filter():
    def _input_output_quantized_filter(
        match: "InternalMatch",  # type: ignore[name-defined]
        original_graph: Graph,
        pattern_graph: Graph,
    ) -> bool:
        """
        Make sure that the matched pattern's input is coming from dq node
        and the output is from q node. This is used to filter out the nodes for
        conv-bn pattern.
        We need to replace qat's conv-bn pattern with just conv-bn nodes.
        QAT's conv-bn pattern has q-dq node inserted after convert step.
        In order to replace QAT pattern, see _get_quantized_qat_conv2d_bn_pattern,
        with a simpler pattern, see _get_folded_quantized_qat_conv2d_bn_pattern,
        we need to port the quantization parameters from q/dq nodes of weight.
        This porting becomes easier if there is only one q/dq node because we dont have to
        reason about about finding the right q/dq node from original graph.
        In order to facilitate that matched pattern and replacement pattern cannot have q for
        input activation and dq for output of the fusion. Thus those nodes are removed from
        pattern to be matched, however we still want to make sure that input activation of
        the pattern is actually quantized and output is dequantized. Hence this filter.
        """
        input_dq_node = None
        output_q_node = None
        for pattern_node, original_node in match.nodes_map.items():
            if pattern_node.op == "placeholder":
                if (
                    original_node.target
                    == torch.ops.quantized_decomposed.dequantize_per_tensor.default
                ):
                    input_dq_node = original_node
            # output node is not a separate node in the list of nodes seen in the matçh
            # it is a node in the node.users list of the last node.
            if (
                len(pattern_node.users) == 1
                and list(pattern_node.users.keys())[0].op == "output"
            ):
                output_node = list(original_node.users.keys())[0]
                if (
                    output_node.target
                    == torch.ops.quantized_decomposed.quantize_per_tensor.default
                ):
                    output_q_node = original_node
        return (input_dq_node is not None) and (output_q_node is not None)

    return _input_output_quantized_filter

def _append_qdq(x, is_per_channel, kwargs):
    """
    Helper function to append q-dq ops after `x`, using dummy values for the qparams
    and qmin/qmax. We use dummy values here because we match with `ignore_literals=True`
    and will manually replace these values after subgraph rewriting.

    Return the dq node.
    """
    # Dummy args to be passed into q-dq ops
    per_channel_axis = 0
    scale = kwargs["scale"] if is_per_channel else 1.0
    zp = kwargs["zero_point"] if is_per_channel else 0
    qmin = -127
    qmax = 127
    dtype = torch.int8

    qd = torch.ops.quantized_decomposed
    if is_per_channel:
        x = qd.quantize_per_channel(x, scale, zp, per_channel_axis, qmin, qmax, dtype)
        x = qd.dequantize_per_channel(x, scale, zp, per_channel_axis, qmin, qmax, dtype)
    else:
        x = qd.quantize_per_tensor(x, scale, zp, qmin, qmax, dtype)
        x = qd.dequantize_per_tensor(x, scale, zp, qmin, qmax, dtype)
    return x

def _get_quantized_qat_conv2d_bn_pattern(
    is_per_channel: bool,
    has_relu: bool,
    has_bias: bool,
    relu_is_inplace: bool,
<<<<<<< HEAD
    bias_is_quantized: bool,
=======
    has_add: bool,
    add_is_inplace: bool,
>>>>>>> b6aa842b
) -> Callable:
    """
    Return the quantized version of QAT conv + BN pattern.
    This is based on `nniqat.ConvBn2d._forward_approximate`,
    used in QAT convert. We first match this pattern and replace
    it with the normal [conv - bn] pattern, then fold the BN
    weights into conv.
    """
    # TODO: allow setting eps
    bn_eps = 1e-5

    def _quantized_qat_conv2d_bn_pattern(
        x: torch.Tensor,
        conv_weight: torch.Tensor,
        bn_weight: torch.Tensor,
        bn_bias: torch.Tensor,
        bn_running_mean: torch.Tensor,
        bn_running_var: torch.Tensor,
        **kwargs,
    ) -> torch.Tensor:
        running_std = torch.sqrt(bn_running_var + bn_eps)
        scale_factor = bn_weight / running_std
        weight_shape = [1] * len(conv_weight.shape)
        weight_shape[0] = -1
        bias_shape = [1] * len(conv_weight.shape)
        bias_shape[1] = -1
        scaled_weight = conv_weight * scale_factor.reshape(weight_shape)
        scaled_weight = _append_qdq(scaled_weight, is_per_channel, kwargs)
        if has_bias:
            zero_bias = torch.zeros_like(kwargs["conv_bias"], dtype=x.dtype)
            if bias_is_quantized:
                zero_bias = _append_qdq(zero_bias, is_per_channel, kwargs)
            x = F.conv2d(x, scaled_weight, zero_bias)
        else:
            x = F.conv2d(x, scaled_weight, None)
        x = x / scale_factor.reshape(bias_shape)
        if has_bias:
            x = x + kwargs["conv_bias"].reshape(bias_shape)
        x = F.batch_norm(x, bn_running_mean, bn_running_var, bn_weight, bn_bias, training=True, eps=bn_eps)

        if has_add:
            if add_is_inplace:
                x += kwargs["extra_input"]
            else:
                x = x + kwargs["extra_input"]

        if has_relu:
            if relu_is_inplace:
                x = F.relu_(x)
            else:
                x = F.relu(x)
        return x
    return _quantized_qat_conv2d_bn_pattern

def _get_folded_quantized_qat_conv2d_bn_pattern(
    is_per_channel: bool,
    has_relu: bool,
    has_bias: bool,
    relu_is_inplace: bool,
<<<<<<< HEAD
    bias_is_quantized: bool,
=======
    has_add: bool,
    add_is_inplace: bool,
>>>>>>> b6aa842b
) -> Callable:
    """
    Quantized QAT conv - bn pattern with bn weights being folded into conv.
    """
    # TODO: allow setting eps
    bn_eps = 1e-5

    def _folded_quantized_qat_conv2d_bn_pattern(
        x: torch.Tensor,
        conv_weight: torch.Tensor,
        bn_weight: torch.Tensor,
        bn_bias: torch.Tensor,
        bn_running_mean: torch.Tensor,
        bn_running_var: torch.Tensor,
        **kwargs,
    ) -> torch.Tensor:
        conv_weight = _append_qdq(conv_weight, is_per_channel, kwargs)
        if has_bias:
            bias = kwargs["conv_bias"]
            if bias_is_quantized:
                bias = _append_qdq(bias, is_per_channel, kwargs)
        else:
            bias = None
        x = F.conv2d(x, conv_weight, bias)
        x = F.batch_norm(x, bn_running_mean, bn_running_var, bn_weight, bn_bias, training=True, eps=bn_eps)

        if has_add:
            if add_is_inplace:
                x += kwargs["extra_input"]
            else:
                x = x + kwargs["extra_input"]

        if has_relu:
            if relu_is_inplace:
                x = F.relu_(x)
            else:
                x = F.relu(x)
        return x
    return _folded_quantized_qat_conv2d_bn_pattern

def _has_conv_bias_filter(
    match: "InternalMatch",  # type: ignore[name-defined]
    original_graph: Graph,
    pattern_graph: Graph,
) -> bool:
    """
    Match filter for the subgraph rewriter that returns True if the conv node in
    the original graph has bias.
    """
    for n in match.nodes_map.values():
        if n.target == torch.ops.aten.conv2d.default:
            return len(n.args) > 2 and n.args[2] is not None
    raise ValueError("Could not find conv node in matched conv + bn pattern")

def _no_conv_bias_filter(
    match: "InternalMatch",  # type: ignore[name-defined]
    original_graph: Graph,
    pattern_graph: Graph,
) -> bool:
    """
    Match filter for the subgraph rewriter that returns True if the conv node in
    the original graph does NOT have bias.
    """
    return not _has_conv_bias_filter(match, original_graph, pattern_graph)

def _is_quantize(n: Node) -> bool:
    return n.target in [
        torch.ops.quantized_decomposed.quantize_per_tensor.default,
        torch.ops.quantized_decomposed.quantize_per_tensor.tensor,
        torch.ops.quantized_decomposed.quantize_per_channel.default,
    ]

def _is_dequantize(n: Node) -> bool:
    return n.target in [
        torch.ops.quantized_decomposed.dequantize_per_tensor.default,
        torch.ops.quantized_decomposed.dequantize_per_tensor.tensor,
        torch.ops.quantized_decomposed.dequantize_per_channel.default,
    ]

def _get_conv_bn_getitem_add_relu_nodes(r: ReplacedPatterns) -> Dict[str, Tuple[Node, Node]]:
    """
    Helper function to extract the conv, bn, getitem, add and relu nodes after
    subgraph rewriting, in the form of a map:

        {name: (original_node, replacement_node)}

<<<<<<< HEAD
    The following names must exist in the map:

        "conv", "conv_weight", "conv_input", "bn", "getitem"

    The following names may exist in the map:

        "conv_weight_q", "conv_weight_dq", "conv_bias",
        "conv_bias_q", "conv_bias_dq", "relu"
=======
    The returned map must contain entries for "conv", "conv_weight", "conv_input",
    "bn", "getitem" as names, and may optionally contain an entry for "add" and "relu".
>>>>>>> b6aa842b
    """
    def _get_nodes(nodes: List[Node]) -> Tuple[Node, Node, Node, Optional[Node], Optional[Node]]:
        """
        Return a 5-tuple of (conv_node, bn_node, getitem_node, add_node, relu_node).
        This asserts that the match contains exactly one conv, bn, and getitem,
        and at most one add and one relu.
        """
        conv_node, bn_node, getitem_node, add_node, relu_node = None, None, None, None, None
        for n in nodes:
            if n.op != "call_function":
                continue
            if n.target == torch.ops.aten.conv2d.default:
                assert conv_node is None
                conv_node = n
            if _is_supported_batch_norm_for_training(n):
                assert bn_node is None
                bn_node = n
            if n.target == operator.getitem:
                assert getitem_node is None
                getitem_node = n
            if n.target == torch.ops.aten.relu.default:
                assert relu_node is None
                relu_node = n
            if (n.target in [torch.ops.aten.add_.Tensor, torch.ops.aten.add.Tensor]) and (
                (isinstance(n.args[0], torch.fx.Node) and n.args[0].target == operator.getitem)
                or (isinstance(n.args[1], torch.fx.Node) and n.args[1].target == operator.getitem)
            ):
                # One of Add's input should be BN's getitem node
                assert add_node is None
                add_node = n

        assert conv_node is not None
        assert bn_node is not None
        assert getitem_node is not None
        return (conv_node, bn_node, getitem_node, add_node, relu_node)

    def _get_q_dq_nodes(n: Node) -> Tuple[Node, Node, Node]:
        """
        Return a 3-tuple of (orig_node, q_node, dq_node).
        """
        assert _is_dequantize(n)
        q_node = n.args[0]
        assert isinstance(q_node, Node)
        assert _is_quantize(q_node)
        orig_node = q_node.args[0]
        assert isinstance(orig_node, Node)
        return (orig_node, q_node, n)

    original_nodes = list(_filter_nodes_map(r.nodes_map).values())
    o_conv, o_bn, o_getitem, o_add, o_relu = _get_nodes(original_nodes)
    r_conv, r_bn, r_getitem, r_add, r_relu = _get_nodes(r.replacements)

    # Create the mapping from original node to replacement node
    mapping = {
        "conv": (o_conv, r_conv),
        "bn": (o_bn, r_bn),
        "getitem": (o_getitem, r_getitem),
    }
    if o_relu is not None:
        assert r_relu is not None
        mapping["relu"] = (o_relu, r_relu)

    # Extract conv input and weight
    # Note: here we extract the original nodes indirectly through the pattern nodes
    # because the args of the original nodes are no longer available after replacement
    (p_conv, _, _, _, _) = _get_nodes(list(r.nodes_map.keys()))
    (p_conv_input, p_conv_weight, *_) = p_conv.args
    (r_conv_input, r_conv_weight, *_) = r_conv.args
    assert isinstance(p_conv_input, Node)
    assert isinstance(p_conv_weight, Node)
    assert isinstance(r_conv_input, Node)
    assert isinstance(r_conv_weight, Node)
    o_conv_input = r.nodes_map[p_conv_input]
    o_conv_weight = r.nodes_map[p_conv_weight]

    # If conv weight is quantized, extract the q - dq nodes
    if _is_dequantize(p_conv_weight):
        p_conv_weight, p_conv_weight_q, p_conv_weight_dq = _get_q_dq_nodes(p_conv_weight)
        r_conv_weight, r_conv_weight_q, r_conv_weight_dq = _get_q_dq_nodes(r_conv_weight)
        o_conv_weight = r.nodes_map[p_conv_weight]
        o_conv_weight_q = r.nodes_map[p_conv_weight_q]
        o_conv_weight_dq = r.nodes_map[p_conv_weight_dq]
        mapping["conv_weight_q"] = (o_conv_weight_q, r_conv_weight_q)
        mapping["conv_weight_dq"] = (o_conv_weight_dq, r_conv_weight_dq)
    mapping["conv_input"] = (o_conv_input, r_conv_input)
    mapping["conv_weight"] = (o_conv_weight, r_conv_weight)

    # Extract conv bias
    if len(p_conv.args) > 2 and len(r_conv.args) > 2:
        p_conv_bias = p_conv.args[2]
        r_conv_bias = r_conv.args[2]
        assert isinstance(p_conv_bias, Node)
        assert isinstance(r_conv_bias, Node)
        o_conv_bias = r.nodes_map[p_conv_bias]

        # If conv bias is quantized, extract the q - dq nodes
        if _is_dequantize(p_conv_bias):
            p_conv_bias, p_conv_bias_q, p_conv_bias_dq = _get_q_dq_nodes(p_conv_bias)
            r_conv_bias, r_conv_bias_q, r_conv_bias_dq = _get_q_dq_nodes(r_conv_bias)
            o_conv_bias = r.nodes_map[p_conv_bias]
            o_conv_bias_q = r.nodes_map[p_conv_bias_q]
            o_conv_bias_dq = r.nodes_map[p_conv_bias_dq]
            mapping["conv_bias_q"] = (o_conv_bias_q, r_conv_bias_q)
            mapping["conv_bias_dq"] = (o_conv_bias_dq, r_conv_bias_dq)
        mapping["conv_bias"] = (o_conv_bias, r_conv_bias)
<<<<<<< HEAD

=======
    if o_add is not None:
        assert r_add is not None
        mapping["add"] = (o_add, r_add)
    if o_relu is not None:
        assert r_relu is not None
        mapping["relu"] = (o_relu, r_relu)
>>>>>>> b6aa842b
    return mapping

def _filter_nodes_map(nodes_map: Dict[Node, Node]) -> Dict[Node, Node]:
    """
    Return a filtered `nodes_map` returned from the subgraph rewriter.
    The filtered `nodes_map` will contain only nodes that are actually
    matched in the pattern, excluding None or placeholder nodes.
    """
    new_nodes_map: Dict[Node, Node] = {}
    for pattern_node, graph_node in nodes_map.items():
        # bias can be None
        if graph_node is None:
            continue
        # skip pattern placeholder nodes
        if pattern_node.op == "placeholder":
            continue
        new_nodes_map[pattern_node] = graph_node
    return new_nodes_map

# TODO: this is error prone, use the replace_literals_with_placeholders hack instead
def _copy_over_literal_conv_args(original_node: Node, new_node: Node):
    """
    Copy over literal args in conv, such as stride and padding, from the matched node
    in the original graph to its replacement in the new graph.

    This is needed due to the following limitation in the subgraph rewriter when used
    with dynamo export: literal (non-tensor) args are not supported in the match and
    replacement patterns. This is because dynamo export automatically inlines these
    literal args, making them dead placeholder nodes. In the future, we should check
    if dynamo export can optionally disable this inlining, or if subgraph rewriter
    can do the copying for us. See https://github.com/pytorch/pytorch/issues/100419.

    Note: Unlike other tensor args like conv weights and biases, literal args are
    preserved in the original nodes after replacement, so we can access them here.
    """
    assert original_node.target == torch.ops.aten.conv2d.default
    assert new_node.target == torch.ops.aten.conv2d.default
    # x, weight, bias, [stride, padding, dilation, transposed, output_padding, groups]
    new_args = list(new_node.args)
    if len(new_args) < 3:
        # bias is optional, when it is not present, it means it is None
        new_args.append(None)
    new_node.args = tuple(new_args[:3]) + original_node.args[3:]

def _update_conv_input_qspec_map_after_replacement(original_node: Node, replacement_node: Node):
    """
    Update the `input_qspec_map` in the annotation after subgraph rewriting.

    The original annotation referred to the nodes in the original graph,
    so the keys in the `input_qspec_map` will need to be updated to reflect
    the corresponding nodes in the replacement graph.
    """
    assert original_node.target == torch.ops.aten.conv2d.default
    assert replacement_node.target == torch.ops.aten.conv2d.default
    if "quantization_annotation" not in original_node.meta:
        return
    original_input_qspec_map = original_node.meta["quantization_annotation"].input_qspec_map
    input_qspec_map = {}
    # get the list of configs, it should be ordered as input, weight, bias
    # note: this is really hacky, we need a better solution, hopefully
    # in subgraph_rewriter, issue tracking the problem: https://github.com/pytorch/pytorch/issues/101820
    all_configs = list(original_input_qspec_map.items())
    # input activation
    input_qspec_map[replacement_node.args[0]] = all_configs[0][1]
    # weight
    input_qspec_map[replacement_node.args[1]] = all_configs[1][1]
    # bias
    if len(replacement_node.args) > 2 and len(all_configs) > 2:
        input_qspec_map[replacement_node.args[2]] = all_configs[2][1]
    replacement_node.meta["quantization_annotation"].input_qspec_map = input_qspec_map

def _update_special_qspecs_after_replacement(
    node: Node,
    original_to_replacement_node: Dict[Node, Node],
):
    """
    Update the `SharedQuantizationSpec`s and `DerivedQuantizationSpec`s
    used in `node`'s quantization annotation after subgraph rewriting.

    The original annotation referred to the nodes in the original graph,
    so the nodes used in these special quantization specs will need to
    be updated to the corresponding nodes in the replacement graph.
    """
    def _get_new_edge_or_node(edge_or_node: EdgeOrNode):
        if isinstance(edge_or_node, Node):
            _node = edge_or_node
            return original_to_replacement_node.get(_node, _node)
        elif isinstance(edge_or_node, tuple) and len(edge_or_node) == 2 and all(isinstance(x, Node) for x in edge_or_node):
            src, dest = edge_or_node
            return (
                original_to_replacement_node.get(src, src),
                original_to_replacement_node.get(dest, dest),
            )
        else:
            raise ValueError("unexpected type for edge_or_node: ", type(edge_or_node))

    def _get_new_qspec(qspec: QuantizationSpecBase):
        if isinstance(qspec, SharedQuantizationSpec):
            new_edge_or_node = _get_new_edge_or_node(qspec.edge_or_node)
            return SharedQuantizationSpec(new_edge_or_node)
        elif isinstance(qspec, DerivedQuantizationSpec):
            new_derived_from = [_get_new_edge_or_node(x) for x in qspec.derived_from]
            return dataclasses.replace(qspec, derived_from=new_derived_from)
        else:
            return qspec

    if "quantization_annotation" not in node.meta:
        return
    annotation = node.meta["quantization_annotation"]
    for input_node, qspec in annotation.input_qspec_map.items():
        annotation.input_qspec_map[input_node] = _get_new_qspec(qspec)
    annotation.output_qspec = _get_new_qspec(annotation.output_qspec)

def _fuse_conv_bn_qat(m: GraphModule) -> GraphModule:
    m = _fuse_conv_bn_qat_helper(m, is_cuda=False)
    if torch.cuda.is_available():
        m = _fuse_conv_bn_qat_helper(m, is_cuda=True)
    return m

def _fuse_conv_bn_qat_helper(m: GraphModule, is_cuda: bool) -> GraphModule:
    """
    Given a graph of decomposed aten ops, replace the (conv + bn) pattern with
    the fused QAT subgraph equivalent. The input graph should already be annotated.
    The annotations in the original nodes will be preserved in the corresponding
    nodes in the new subgraph.

    Note: This also handles the (conv + bn + relu) pattern.
    """
    m.graph.eliminate_dead_code()
    m.recompile()
    example_inputs = _conv2d_bn_pattern_example_inputs
    match_pattern = get_aten_graph_module(_conv2d_bn_pattern, example_inputs, is_cuda)

    # Step (1): Replace patterns with conv bias
    #
    # Here we do replacement separately for cases with and without conv bias, since
    # the replacement patterns for these two cases are substantially different.
    # TODO: use the public replace_pattern API once it also returns replacement nodes

    replacement_pattern_with_conv_bias = get_aten_graph_module(
        _qat_conv2d_bn_pattern,
        example_inputs,
        is_cuda,
    )
    replacements_with_conv_bias = replace_pattern_with_filters(
        m,
        match_pattern,
        replacement_pattern_with_conv_bias,
        match_filters=[_has_conv_bias_filter],
        ignore_literals=True,
    )
    m.recompile()

    # Step (2): Replace patterns without conv bias

    replacement_pattern_no_conv_bias = get_aten_graph_module(
        _qat_conv2d_bn_pattern_no_conv_bias,
        example_inputs,
        is_cuda,
    )
    replacements_no_conv_bias = replace_pattern_with_filters(
        m,
        match_pattern,
        replacement_pattern_no_conv_bias,
        match_filters=[_no_conv_bias_filter],
        ignore_literals=True,
    )
    m.recompile()

    # Step (3): Post processing
    #
    # Due to limited functionality in the subgraph rewriter, here we manually
    # update the replacement graph as follows:
    #
    #   (a) Copy over metadata from original subgraph. This ensures the stack traces
    #       and annotations are preserved in the new subgraph
    #
    #   (b) Copy over literal args for conv from the original subgraph
    #       TODO: do this for literal args for batchnorm as well
    #
    #   (c) Update all references of the old nodes in the original subgraph to refer
    #       to the corresponding nodes in the new subgraph in the annotations
    #
    # In the future, we should try to push as much of this functionality into the
    # subgraph rewriter as possible, so we don't have to manually copy anything over.
    # For more detail, see https://github.com/pytorch/pytorch/issues/100419.

    all_original_to_replacement_nodes = {}
    for r in replacements_with_conv_bias + replacements_no_conv_bias:
        for original_node, replacement_node in _get_conv_bn_getitem_add_relu_nodes(r).values():
            # Step (3a): Copy over metadata for all nodes in [conv - bn - getitem (- add) (- relu)]
            replacement_node.meta = original_node.meta
            if original_node.target == torch.ops.aten.conv2d.default:
                # Step (3b): Copy over conv literal args
                _copy_over_literal_conv_args(original_node, replacement_node)
                # Step (3c): Update old references in the conv node's input_qspec_map
                _update_conv_input_qspec_map_after_replacement(original_node, replacement_node)
            all_original_to_replacement_nodes[original_node] = replacement_node

    # Step (3c): Update old references in the special qspecs for all nodes in the graph
    for n in m.graph.nodes:
        _update_special_qspecs_after_replacement(n, all_original_to_replacement_nodes)

    return m

def _duplicate_dequantize_node(m: GraphModule):
    """
    Helper function to duplicate all dequantize nodes in the graph if the
    node has more than one user. For example:

    Before:
      quantize -> dequantize -> a
                          \\--> b
                          \\--> c

    After:
      quantize -> dequantize_1 -> a
            \\--> dequantize_2 -> b
            \\--> dequantize_3 -> c

    This is useful for subgraph rewriting. E.g. if we wish to match the
    pattern [dequantize - a] above, subgraph matching would fail because
    the dequantize node has users outside the matched portion of the graph.
    Instead, we match [dequantize_1 - a], which is safe.
    """
    dq_op = torch.ops.quantized_decomposed.dequantize_per_tensor
    for n in m.graph.nodes:
        if n.op != "call_function" or n.target != dq_op or len(n.users) == 1:
            continue
        for user in list(n.users):
            with m.graph.inserting_before(n):
                new_node = m.graph.create_node("call_function", dq_op, n.args, n.kwargs)
            user.replace_input_with(n, new_node)
        m.graph.erase_node(n)
    m.recompile()

def _remove_extra_dequantize(m: GraphModule):
    """
    Removes duplicate dequant nodes in the graph, for an operator that has
    multiple dequant nodes as a user, replace them with a single dequant node
    that can be shared across all the uses. This should be seen as the "reverse"
    of `_duplicate_dequantize_node`.
    """
    dq_op = torch.ops.quantized_decomposed.dequantize_per_tensor
    for n in m.graph.nodes:
        dq_users = [user for user in n.users if user.op == "call_function" and user.target == dq_op]
        if len(dq_users) > 1:
            with m.graph.inserting_after(dq_users[0]):
                new_node = m.graph.create_node("call_function", dq_op, dq_users[0].args, {})
            for dq_user in dq_users:
                dq_user.replace_all_uses_with(new_node)
                m.graph.erase_node(dq_user)
    m.recompile()

def _copy_over_q_dq_args(original_node: Node, replacement_node: Node):
    """
    Given a pair of quantize or dequantize nodes, copy over all literal args
    from the original node to the replacement node.
    """
    # For quantize_per_tensor, scale and zp are literals and need to be copied
    # For quantize_per_channel, scale and zp are get_attr nodes and should be skipped
    # TODO: support copying over quantize_per_channel args in a future PR
    assert original_node.target == replacement_node.target
    if original_node.target in (
        torch.ops.quantized_decomposed.quantize_per_tensor.default,
        torch.ops.quantized_decomposed.dequantize_per_tensor.default,
    ):
        # Args: input, [scale, zp, qmin, qmax, dtype]
        replacement_node.args = replacement_node.args[:1] + original_node.args[1:]

def _fold_conv_bn_qat(m: GraphModule) -> GraphModule:
    m = _fold_conv_bn_qat_helper(m, is_cuda=False)
    if torch.cuda.is_available():
        m = _fold_conv_bn_qat_helper(m, is_cuda=True)
    return m

def _fold_conv_bn_qat_helper(m: GraphModule, is_cuda: bool) -> GraphModule:
    """
    Replace the quantized (conv + bn) pattern with conv with bn weights folded into the weights of conv.
    """
    m.graph.eliminate_dead_code()
    m.recompile()
    _duplicate_dequantize_node(m)

    # Step (1): Replace QAT pattern with simple [conv - bn] pattern
    replacements = []
    replacement_options = itertools.product(
        [True, False],  # is_per_channel
        [True, False],  # has_relu
        [True, False],  # has_bias
        [True, False],  # relu_is_inplace
<<<<<<< HEAD
        [True, False],  # bias_is_quantized
    )
    for is_per_channel, has_relu, has_bias, relu_is_inplace, bias_is_quantized in replacement_options:
=======
        [True, False],  # has_add
        [True, False],  # add_is_inplace
    )
    for is_per_channel, has_relu, has_bias, relu_is_inplace, has_add, add_is_inplace in replacement_options:
>>>>>>> b6aa842b
        # For the cases without relu, `relu_is_inplace` is irrelevant, so here we arbitrarily
        # filter out one of the values for this flag to avoid having duplicate patterns
        # Same for `bias_is_quantized`
        if not has_relu and relu_is_inplace:
            continue
<<<<<<< HEAD
        if not has_bias and bias_is_quantized:
=======
        if not has_add and add_is_inplace:
>>>>>>> b6aa842b
            continue
        example_inputs = _quantized_conv2d_bn_pattern_example_inputs
        kwargs = _get_quantized_conv2d_bn_pattern_example_inputs_kwargs(is_per_channel, has_bias, is_cuda, has_add)
        match_pattern = _get_quantized_qat_conv2d_bn_pattern(
<<<<<<< HEAD
            is_per_channel, has_relu, has_bias, relu_is_inplace, bias_is_quantized,
        )
        match_pattern = get_aten_graph_module(match_pattern, example_inputs, is_cuda, **kwargs)
        replacement_pattern = _get_folded_quantized_qat_conv2d_bn_pattern(
            is_per_channel, has_relu, has_bias, relu_is_inplace, bias_is_quantized,
=======
            is_per_channel, has_relu, has_bias, relu_is_inplace, has_add, add_is_inplace
        )
        match_pattern = get_aten_graph_module(match_pattern, example_inputs, is_cuda, **kwargs)
        replacement_pattern = _get_folded_quantized_qat_conv2d_bn_pattern(
            is_per_channel, has_relu, has_bias, relu_is_inplace, has_add, add_is_inplace
>>>>>>> b6aa842b
        )
        replacement_pattern = get_aten_graph_module(replacement_pattern, example_inputs, is_cuda, **kwargs)
        replacements.extend(
            replace_pattern_with_filters(
                m,
                match_pattern,
                replacement_pattern,
                match_filters=[_get_input_output_quantized_filter()],
                ignore_literals=True,
            )
        )
    m.recompile()
    _remove_extra_dequantize(m)

    for r in replacements:
<<<<<<< HEAD
        node_map = _get_conv_bn_getitem_relu_nodes(r)
=======
        node_map = _get_conv_bn_getitem_add_relu_nodes(r)
        (_, conv_node) = node_map["conv"]
        (_, bn_node) = node_map["bn"]
>>>>>>> b6aa842b

        # Step (2): Copy over metadata from original subgraph
        for original_node, replacement_node in node_map.values():
            replacement_node.meta = original_node.meta

        # Step (3): Copy over args for weight (and optionally bias) q - dq nodes
        _copy_over_q_dq_args(*node_map["conv_weight_q"])
        _copy_over_q_dq_args(*node_map["conv_weight_dq"])
        if "conv_bias_q" in node_map:
            assert "conv_bias_dq" in node_map
            _copy_over_q_dq_args(*node_map["conv_bias_q"])
            _copy_over_q_dq_args(*node_map["conv_bias_dq"])

        # Step (4): Fold BN weights into conv
        conv_bias = None
        (_, conv_node) = node_map["conv"]
        (_, bn_node) = node_map["bn"]
        (_, conv_weight) = node_map["conv_weight"]
        if "conv_bias" in node_map:
            (_, conv_bias) = node_map["conv_bias"]
        fold_bn_weights_into_conv_node(conv_node, conv_weight, conv_bias, bn_node, m)

        # Copy over literal args for conv
        for original_node in _filter_nodes_map(r.nodes_map).values():
            if original_node.target == torch.ops.aten.conv2d.default:
                _copy_over_literal_conv_args(original_node, conv_node)

    m.graph.eliminate_dead_code()
    m.recompile()
    return m<|MERGE_RESOLUTION|>--- conflicted
+++ resolved
@@ -224,12 +224,9 @@
     has_relu: bool,
     has_bias: bool,
     relu_is_inplace: bool,
-<<<<<<< HEAD
-    bias_is_quantized: bool,
-=======
     has_add: bool,
     add_is_inplace: bool,
->>>>>>> b6aa842b
+    bias_is_quantized: bool,
 ) -> Callable:
     """
     Return the quantized version of QAT conv + BN pattern.
@@ -289,12 +286,9 @@
     has_relu: bool,
     has_bias: bool,
     relu_is_inplace: bool,
-<<<<<<< HEAD
-    bias_is_quantized: bool,
-=======
     has_add: bool,
     add_is_inplace: bool,
->>>>>>> b6aa842b
+    bias_is_quantized: bool,
 ) -> Callable:
     """
     Quantized QAT conv - bn pattern with bn weights being folded into conv.
@@ -374,14 +368,13 @@
         torch.ops.quantized_decomposed.dequantize_per_channel.default,
     ]
 
-def _get_conv_bn_getitem_add_relu_nodes(r: ReplacedPatterns) -> Dict[str, Tuple[Node, Node]]:
-    """
-    Helper function to extract the conv, bn, getitem, add and relu nodes after
+def _get_conv_bn_pattern_nodes(r: ReplacedPatterns) -> Dict[str, Tuple[Node, Node]]:
+    """
+    Helper function to extract the nodes in the conv-bn fusion pattern after
     subgraph rewriting, in the form of a map:
 
         {name: (original_node, replacement_node)}
 
-<<<<<<< HEAD
     The following names must exist in the map:
 
         "conv", "conv_weight", "conv_input", "bn", "getitem"
@@ -389,11 +382,7 @@
     The following names may exist in the map:
 
         "conv_weight_q", "conv_weight_dq", "conv_bias",
-        "conv_bias_q", "conv_bias_dq", "relu"
-=======
-    The returned map must contain entries for "conv", "conv_weight", "conv_input",
-    "bn", "getitem" as names, and may optionally contain an entry for "add" and "relu".
->>>>>>> b6aa842b
+        "conv_bias_q", "conv_bias_dq", "add", "relu"
     """
     def _get_nodes(nodes: List[Node]) -> Tuple[Node, Node, Node, Optional[Node], Optional[Node]]:
         """
@@ -455,6 +444,9 @@
     if o_relu is not None:
         assert r_relu is not None
         mapping["relu"] = (o_relu, r_relu)
+    if o_add is not None:
+        assert r_add is not None
+        mapping["add"] = (o_add, r_add)
 
     # Extract conv input and weight
     # Note: here we extract the original nodes indirectly through the pattern nodes
@@ -499,16 +491,6 @@
             mapping["conv_bias_q"] = (o_conv_bias_q, r_conv_bias_q)
             mapping["conv_bias_dq"] = (o_conv_bias_dq, r_conv_bias_dq)
         mapping["conv_bias"] = (o_conv_bias, r_conv_bias)
-<<<<<<< HEAD
-
-=======
-    if o_add is not None:
-        assert r_add is not None
-        mapping["add"] = (o_add, r_add)
-    if o_relu is not None:
-        assert r_relu is not None
-        mapping["relu"] = (o_relu, r_relu)
->>>>>>> b6aa842b
     return mapping
 
 def _filter_nodes_map(nodes_map: Dict[Node, Node]) -> Dict[Node, Node]:
@@ -698,7 +680,7 @@
 
     all_original_to_replacement_nodes = {}
     for r in replacements_with_conv_bias + replacements_no_conv_bias:
-        for original_node, replacement_node in _get_conv_bn_getitem_add_relu_nodes(r).values():
+        for original_node, replacement_node in _get_conv_bn_pattern_nodes(r).values():
             # Step (3a): Copy over metadata for all nodes in [conv - bn - getitem (- add) (- relu)]
             replacement_node.meta = original_node.meta
             if original_node.target == torch.ops.aten.conv2d.default:
@@ -800,43 +782,31 @@
         [True, False],  # has_relu
         [True, False],  # has_bias
         [True, False],  # relu_is_inplace
-<<<<<<< HEAD
+        [True, False],  # has_add
+        [True, False],  # add_is_inplace
         [True, False],  # bias_is_quantized
     )
-    for is_per_channel, has_relu, has_bias, relu_is_inplace, bias_is_quantized in replacement_options:
-=======
-        [True, False],  # has_add
-        [True, False],  # add_is_inplace
-    )
-    for is_per_channel, has_relu, has_bias, relu_is_inplace, has_add, add_is_inplace in replacement_options:
->>>>>>> b6aa842b
+    for (
+        is_per_channel, has_relu, has_bias, relu_is_inplace,
+        has_add, add_is_inplace, bias_is_quantized,
+    ) in replacement_options:
         # For the cases without relu, `relu_is_inplace` is irrelevant, so here we arbitrarily
         # filter out one of the values for this flag to avoid having duplicate patterns
-        # Same for `bias_is_quantized`
-        if not has_relu and relu_is_inplace:
-            continue
-<<<<<<< HEAD
-        if not has_bias and bias_is_quantized:
-=======
-        if not has_add and add_is_inplace:
->>>>>>> b6aa842b
+        # Same for `add_is_inplace` and `bias_is_quantized`
+        if (
+            (not has_relu and relu_is_inplace) or
+            (not has_add and add_is_inplace) or
+            (not has_bias and bias_is_quantized)
+        ):
             continue
         example_inputs = _quantized_conv2d_bn_pattern_example_inputs
         kwargs = _get_quantized_conv2d_bn_pattern_example_inputs_kwargs(is_per_channel, has_bias, is_cuda, has_add)
         match_pattern = _get_quantized_qat_conv2d_bn_pattern(
-<<<<<<< HEAD
-            is_per_channel, has_relu, has_bias, relu_is_inplace, bias_is_quantized,
+            is_per_channel, has_relu, has_bias, relu_is_inplace, has_add, add_is_inplace, bias_is_quantized
         )
         match_pattern = get_aten_graph_module(match_pattern, example_inputs, is_cuda, **kwargs)
         replacement_pattern = _get_folded_quantized_qat_conv2d_bn_pattern(
-            is_per_channel, has_relu, has_bias, relu_is_inplace, bias_is_quantized,
-=======
-            is_per_channel, has_relu, has_bias, relu_is_inplace, has_add, add_is_inplace
-        )
-        match_pattern = get_aten_graph_module(match_pattern, example_inputs, is_cuda, **kwargs)
-        replacement_pattern = _get_folded_quantized_qat_conv2d_bn_pattern(
-            is_per_channel, has_relu, has_bias, relu_is_inplace, has_add, add_is_inplace
->>>>>>> b6aa842b
+            is_per_channel, has_relu, has_bias, relu_is_inplace, has_add, add_is_inplace, bias_is_quantized
         )
         replacement_pattern = get_aten_graph_module(replacement_pattern, example_inputs, is_cuda, **kwargs)
         replacements.extend(
@@ -852,13 +822,7 @@
     _remove_extra_dequantize(m)
 
     for r in replacements:
-<<<<<<< HEAD
-        node_map = _get_conv_bn_getitem_relu_nodes(r)
-=======
-        node_map = _get_conv_bn_getitem_add_relu_nodes(r)
-        (_, conv_node) = node_map["conv"]
-        (_, bn_node) = node_map["bn"]
->>>>>>> b6aa842b
+        node_map = _get_conv_bn_pattern_nodes(r)
 
         # Step (2): Copy over metadata from original subgraph
         for original_node, replacement_node in node_map.values():

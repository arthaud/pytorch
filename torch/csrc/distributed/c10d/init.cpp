--- conflicted
+++ resolved
@@ -32,6 +32,7 @@
 
 #include <fmt/format.h>
 #include <pybind11/chrono.h>
+#include <torch/csrc/distributed/c10d/Hooks.hpp>
 #include <torch/csrc/distributed/c10d/PrefixStore.hpp>
 
 #include <torch/csrc/distributed/c10d/comm.hpp>
@@ -291,7 +292,6 @@
   reducer.register_builtin_comm_hook(comm_hook_type);
 }
 
-<<<<<<< HEAD
 std::atomic<bool> event_queue_enabled = false;
 int sync_pipe;
 std::mutex event_queue_lock;
@@ -349,8 +349,6 @@
   return std::move(data);
 }
 
-=======
->>>>>>> 4d29b402
 // Customize the metaclass of ::c10d::ReduceOp for the backward compatibility.
 // https://github.com/pytorch/pytorch/pull/84243 changed ::c10d::ReduceOp to
 // struct from enum, sacrificing some of the Python built-in function supports
@@ -700,6 +698,11 @@
           &::c10d::Logger::set_static_graph,
           py::call_guard<py::gil_scoped_release>());
 
+  py::enum_<::c10d::EventKind>(module, "EventKind", R"(
+An enum for collective hooks event types.)")
+      .value("START", ::c10d::EventKind::CollectiveStart)
+      .value("END", ::c10d::EventKind::CollectiveEnd);
+
   py::enum_<::c10d::DebugLevel>(module, "DebugLevel", R"(
       An enum whose values correspond to different debug levels of the
       torch.distributed package. Currently supporting OFF, INFO, and DETAIL,
@@ -723,7 +726,6 @@
           "set_debug_level_from_env",
           ::c10d::setDebugLevelFromEnvironment,
           R"(Sets the debug level of the torch.distributed package from the
-<<<<<<< HEAD
           ``TORCH_DISTRIBUTED_DEBUG`` environment variable.)")
       .def(
           "_enable_event_collection",
@@ -734,9 +736,6 @@
           "_dequeue_c10d_event",
           &c10d_dequeue_python_event,
           "(Blocks until a c10d event is available and return it as a python dictionary).");
-=======
-          ``TORCH_DISTRIBUTED_DEBUG`` environment variable.)");
->>>>>>> 4d29b402
 
   // TODO(crcrpar): Hardening `ReduceOp`.
   //    While keeping most op types as enum value,

--- conflicted
+++ resolved
@@ -619,23 +619,8 @@
             if graph.disable_cudagraphs:
                 BoxedBool.disable(cudagraphs)
 
-<<<<<<< HEAD
-            compiled_graph = CompiledFxGraph(compiled_fn, graph, example_inputs)
-
-=======
-            compiled_graph = CompiledFxGraph(
-                compiled_artifact=compiled_fn,
-                cache_key=graph.cache_key,
-                artifact_path=graph.cache_path,
-                cache_linemap=graph.cache_linemap,
-                device_types=graph.device_types,
-                device_idxs=graph.device_idxs,
-                mutated_inputs=graph.mutated_inputs,
-                mutated_input_idxs=set(graph.mutated_input_idxs),
-                constants=graph.constants,
-                output_strides=output_strides,
-            )
->>>>>>> 53282725
+            compiled_graph = CompiledFxGraph(compiled_fn, graph, output_strides)
+
     return compiled_graph
 
 

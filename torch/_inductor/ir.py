--- conflicted
+++ resolved
@@ -5797,7 +5797,7 @@
                 c10::optional<at::Tensor> bias,
                 double inv_output_scale,
                 int64_t output_zero_point,
-                bool fp32_output,
+                c10::optional<c10::ScalarType> output_dtype,
                 std::string post_op_name,
                 torch::List<c10::optional<at::Scalar>> post_op_args,
                 std::string post_op_algorithm)"""
@@ -5824,23 +5824,6 @@
         ) = const_args[-8:]
 
         codegen_args = (
-<<<<<<< HEAD
-            f"{x}"
-            + f", {x_scale}"
-            + f", {x_zp}"
-            + f", {packed_weight}"
-            + f", {w_scale}"
-            + f", {w_zp}"
-            + f", {bias}"
-            + f", {o_inv_scale}"
-            + f", {o_zp}"
-            + f", {output_dtype}"
-            + f", {unary_attr}"
-            + f", {unary_scalars}"
-            + f", {unary_algorithm}"
-        )
-        wrapper.writeline(f"{self.get_name()} = {self.kernel}({codegen_args})")
-=======
             x,
             x_scale,
             x_zp,
@@ -5850,7 +5833,7 @@
             bias,
             o_inv_scale,
             o_zp,
-            fp32_output,
+            output_dtype,
             unary_attr,
             unary_scalars,
             unary_algorithm,
@@ -5862,7 +5845,6 @@
             self.cpp_op_schema,
             self.cpp_kernel_key,
         )
->>>>>>> 36209f79
         if isinstance(self.layout, Layout):
             self.codegen_size_asserts(wrapper)
 

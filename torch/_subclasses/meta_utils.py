import contextlib
import warnings
import weakref
from typing import ContextManager, List, Optional

import torch
from torch._guards import Source
from torch.fx.experimental.symbolic_shapes import DimConstraint, DimDynamic
from torch.multiprocessing.reductions import StorageWeakRef
<<<<<<< HEAD
from torch.utils._python_dispatch import is_traceable_wrapper_subclass, transform_subclass
=======
from torch.utils._python_dispatch import (
    is_traceable_wrapper_subclass,
    transform_subclass,
)
>>>>>>> cfa4edcd
from torch.utils.weak import WeakIdRef

DimList = List


def safe_is_leaf(t):
    try:
        return t.is_leaf
    except RuntimeError:
        # inference mode can trigger this
        return False


def safe_grad(t):
    with warnings.catch_warnings():
        warnings.filterwarnings("ignore", "The .grad attribute of a Tensor")
        return t.grad


def assert_eq(a, b):
    assert a == b, f"{a} != {b}"


def assert_metadata_eq(assert_eq, m1, m2, *, skip_symbolic=False):
    def go(m1, m2):
        assert_eq(m1.dtype, m2.dtype)
        if not skip_symbolic:
            assert_eq(m1.shape, m2.shape)
        assert_eq(m1.requires_grad, m2.requires_grad)
        assert_eq(m1.is_leaf, m2.is_leaf)
        assert_eq(m1.grad_fn is None, m2.grad_fn is None)
        assert_eq(m1.is_sparse, m2.is_sparse)
        assert_eq(m1.is_inference(), m2.is_inference())
        assert_eq(m1.is_conj(), m2.is_conj())
        assert_eq(m1.is_neg(), m2.is_neg())
        assert_eq(safe_grad(m1) is not None, safe_grad(m2) is not None)
        if safe_grad(m1) is not None:
            go(safe_grad(m1), safe_grad(m2))
        if m1.is_sparse:
            assert_eq(m1.dense_dim(), m2.dense_dim())
            assert_eq(m1.sparse_dim(), m2.sparse_dim())
            assert_eq(m1.is_coalesced(), m2.is_coalesced())
        else:
            if not skip_symbolic:
                assert_eq(m1.stride(), m2.stride())
                assert_eq(m1.storage_offset(), m2.storage_offset())
            assert_eq(m1._is_view(), m2._is_view())
            if m1._is_view():
                go(m1._base, m2._base)
        # TODO: test if is resizable (no direct query for this atm)
        # TODO: audit AutogradMeta to see if it matches
        # TODO: test forward AD

    return go(m1, m2)


# This is a class for converting multiple tensors into meta tensors which
# share the same view/storage structure.  The operation model is you allocate
# one of these, and then call it repeatedly on all the tensors you want to
# convert.  It's important to use the same object for tensors you want to
# share storage because this is how we correlate shared storages to the same
# meta storages. This class will hold weak references to cached tenosrs
# and tensor storages.
class MetaConverter:
    def __init__(self):
        self.storage_memo = {}
        self.tensor_memo: weakref.WeakValueDictionary = weakref.WeakValueDictionary()
        self.maybe_storages_to_delete = []
        self.check_expired_frequency = 128
        self.check_expired_count = 0
        self.hit = 0
        self.miss = 0
        self.del_hook = None
        self.arg_cnt = 0

    def successful(self):
        return self.hit > 0 and self.miss == 0

    def check_for_expired_weak_storages(self):
        new_li = []
        stor_to_delete = []
        for obj in self.maybe_storages_to_delete:
            if not obj.expired():
                new_li.append(obj)
            else:
                stor_to_delete.append(obj)
        for obj in stor_to_delete:
            self.storage_memo.pop(obj, None)
        self.maybe_storages_to_delete = new_li

        # if for some reason we have aquired many storages which have not expired
        # even though a tensor with their storage has expired (aliasing or otherwise)
        # check for expired storages less often so as to bound the amount of work we
        # do checking for expired storages
        self.check_expired_frequency = max(
            self.check_expired_frequency, len(self.maybe_storages_to_delete)
        )

    def get_tensor_memo(self, t):
        return self.tensor_memo.get(WeakIdRef(t), None)

    def set_tensor_memo(self, t, v):
        # hold a weak ref to self, otherwise it will be kept alive
        # by the del_ten closure
        self_weak_ref = weakref.ref(self)
        if t.is_sparse or t.is_mkldnn:
            weak_st = None
        else:
            weak_st = StorageWeakRef(t._typed_storage())
        tensor_ref_key = WeakIdRef(t)

        def del_ten():
            # tensor outlives the converter
            self_ref = self_weak_ref()
            if self_ref is None:
                return
            # on shutdown, tensor_ref_key may not be in memo
            self_ref.tensor_memo.pop(tensor_ref_key, None)
            if weak_st and weak_st.expired():
                self_ref.storage_memo.pop(weak_st, None)
            elif weak_st is not None:
                # [expired-storages]
                # NB: even though the tensor has died,
                # the deallocation of its storage can take longer,
                # even when the storage has no other uses/views.
                # In this case, the StorageWeakRef object will be kept alive
                # longer than it needs to be, however the storage itself
                # will be deallocated. We retain the possibly dead storages
                # and periodically check if any of them are expired and
                # can be freed.
                self_ref.maybe_storages_to_delete.append(weak_st)

        weakref.finalize(t, del_ten)
        self.tensor_memo[tensor_ref_key] = v

    # NB: doesn't actually return a storage, because meta storage is
    # not supported
    def meta_storage(self, s, callback):
        # NB: TypedStorage is freshly allocated and cannot be used as hash
        # key index.

        # Use a Weak Ref to s in order to not leak memory
        swr = StorageWeakRef(s)
        if swr not in self.storage_memo:
            self.storage_memo[swr] = callback(
                lambda: torch.empty(s.size(), dtype=torch.uint8, device="meta")
            ).untyped_storage()
        return self.storage_memo[swr]

    # This function assumes that it's possible to do the conversion
    # NB: name here is used in a conventional way by Dynamo; it corresponds
    # precisely to the Source.name() of the tensor we're fakeifying and
    # corresponds to a valid Python expression.  When we construct sub-names
    # as part of this process, we will maintain this invariant!  (Even though
    # other users of this may not need it this property to be upheld.)
    def meta_tensor(
        self,
        t,
        shape_env=None,
        callback=lambda t: t(),
        source: Optional[Source] = None,
        dynamic_dims: Optional[DimList[DimDynamic]] = None,
        constraint_dims: Optional[DimList[DimConstraint]] = None,
    ):
        if source is None:
            from torch._dynamo.source import ConstantSource

            # TODO: make a dedicated UnknownSource for this?
            source = ConstantSource(
                f"__meta_utils_unknown_tensor{len(self.tensor_memo)}"
            )

        # This indicates you set no_dispatch() before calling into this
        # function.  This is an error: we may be creating fake tensors and
        # will perform operations on them which need fake tensor mode to
        # be active.  You will segfault if you are in a no_dispatch() block.
        assert not torch._C._dispatch_tls_local_exclude_set().has(
            torch._C.DispatchKey.Python
        )
        arg_cnt = self.arg_cnt
        self.arg_cnt += 1

        # When we make as_strided calls, we end up generating a guard
        # that the new as_strided tensor is in bounds for the old storage
        # for the base (since as_strided calls can "bust" out of their
        # bounding box.)  This guard is unnecessary: if a user is able
        # to provide us a tensor with the view base setup this way, we
        # don't need to produce a guard, because the fact that they
        # were able to produce the view base means its in bounds.
        #
        # Now, ordinarily, this guard would be harmless.  However, the
        # generated guard refers to variables bound on the base variable.
        # At the moment, Dynamo doesn't actually guard on x._base, because
        # according to Voz this results in a lot of spurious invalidations,
        # and also if the user doesn't directly make use of _base, its
        # pointless anyway (because programs should be parametric over
        # whether or not the input tensor is a view or not--unless you're
        # mutating the input, but that's a whole 'nother ballgame).  So
        # for expediency, we suppress these guards so we don't have to
        # deal with this (yet, anyway.)
        #
        # NB: An old version of this code suppressed guards for ALL operations
        # happening during meta conversion, not just as_strided calls.
        # This is too aggressive: we do duck sizing and 0/1 simplification
        # as we allocate variables, and we do need to register guards for
        # these cases.
        maybe_suppress = contextlib.nullcontext
        if shape_env is not None:
            maybe_suppress = shape_env.suppress_guards

        def sym_sizes_strides_storage_offset(t):
            if shape_env is not None:
                return shape_env.create_symbolic_sizes_strides_storage_offset(
                    t,
                    source,
                    dynamic_dims=dynamic_dims,
                    constraint_dims=constraint_dims,
                )
            else:
                assert dynamic_dims is None
                assert constraint_dims is None
            return (t.size(), t.stride(), t.storage_offset())

        # see expired-storages
        self.check_expired_count += 1
        if self.check_expired_count >= self.check_expired_frequency:
            self.check_for_expired_weak_storages()
            self.check_expired_count = 0

        if self.get_tensor_memo(t) is None:
            with torch.inference_mode(t.is_inference()):
                if t.is_sparse:
                    is_leaf = safe_is_leaf(t)
                    r = callback(
                        lambda: torch.ops.aten._sparse_coo_tensor_with_dims(
                            t.sparse_dim(),
                            t.dense_dim(),
                            t.shape,
                            dtype=t.dtype,
                            layout=torch.sparse_coo,
                            device="meta",
                        )
                    )
                    assert safe_is_leaf(r), "the callback you passed in doesn't detach"
                    # Note [is_coalesced is dispatched]
                    # Strangely enough, is_coalesced() is a dispatched operator,
                    # which means that it will get caught by fake tensor mode.
                    # Ordinarily this would error, but there's some logic in
                    # fake tensor ensure this doesn't happen.
                    r._coalesced_(t.is_coalesced())
                    if t.requires_grad:
                        r.requires_grad = True
                    if t.requires_grad and not is_leaf:
                        with torch.enable_grad():
                            r = r.clone()
                            r._coalesced_(t.is_coalesced())
                elif t.is_mkldnn:
                    is_leaf = safe_is_leaf(t)
                    sizes, strides, _storage_offset = sym_sizes_strides_storage_offset(
                        t
                    )
                    r = callback(
                        lambda: torch.empty_strided(
                            sizes, strides, dtype=t.dtype, device="meta"
                        )
                    )
                    assert safe_is_leaf(r), "the callback you passed in doesn't detach"
                    if t.requires_grad:
                        r.requires_grad = True
                    if t.requires_grad and not is_leaf:
                        with torch.enable_grad():
                            r = r.clone()
                elif t._is_view():
                    # Construct views in two steps: recursively meta-fy their
                    # base, and then create view(s) off that.  NB: doing it
                    # directly from storage is WRONG because this won't cause
                    # version counters to get shared.
                    assert t._is_view()

                    from torch._dynamo.source import AttrSource

                    if shape_env:
                        base_dynamic_dims = [DimDynamic.STATIC] * t._base.dim()
                    else:
                        base_dynamic_dims = None
                    base = self.meta_tensor(
                        t._base,
                        shape_env,
                        callback,
                        source=AttrSource(source, "_base"),
                        dynamic_dims=base_dynamic_dims,
                    )

                    def is_c_of_r(complex_dtype, real_dtype):
                        return (
                            utils.is_complex_dtype(complex_dtype)
                            and utils.corresponding_real_dtype(complex_dtype)
                            == real_dtype
                        )

                    # In some situations, MetaConverter may be called in a
                    # context where autograd is disabled.  For the _is_view
                    # assert to pass, we have to setup the autograd view
                    # metadata anyway.  Do this by reenabling the
                    # ADInplaceOrView key.  This is kind of a hack.
                    old_exclude = torch._C._dispatch_tls_is_dispatch_key_excluded(
                        torch._C.DispatchKey.ADInplaceOrView
                    )
                    torch._C._dispatch_tls_set_dispatch_key_excluded(
                        torch._C.DispatchKey.ADInplaceOrView, False
                    )
                    try:
                        if base.dtype == t.dtype:
                            pass
                        elif is_c_of_r(base.dtype, t.dtype):
                            base = torch.view_as_real(base)
                        elif is_c_of_r(t.dtype, base.dtype):
                            base = torch.view_as_complex(base)
                        else:
                            # This is not guaranteed to succeed.  If it fails, it
                            # means there is another dtype-converting view function
                            # that hasn't been handled here
                            base = base.view(t.dtype)

                        # This is very tricky.  Naively, you might expect this
                        # to hold:
                        #
                        #   if t.requires_grad and not safe_is_leaf(t)
                        #       assert t._base.requires_grad
                        #
                        # But it's not true!  As you can see in the following
                        # program:
                        #
                        #   x = torch.zeros(4)
                        #   y = x.view(1, 4)
                        #   y.requires_grad = True
                        #   z = y.view(1, 1, 4)
                        #   assert z._base is x
                        #
                        # So we may have to do *two* views out of the base to
                        # recreate this situation.

                        (
                            sizes,
                            strides,
                            storage_offset,
                        ) = sym_sizes_strides_storage_offset(t)

                        if safe_is_leaf(t):
                            # Leaf views that track view metadata are created by
                            # creating a view inside a no_grad block
                            with torch.no_grad(), maybe_suppress():
                                r = base.as_strided(sizes, strides, storage_offset)
                            # As it's a leaf, we can directly assign requires_grad
                            r.requires_grad = t.requires_grad
                        else:
                            if t._base.requires_grad == t.requires_grad:
                                # Easy case, just run the view op
                                with torch.enable_grad(), maybe_suppress():
                                    r = base.as_strided(sizes, strides, storage_offset)
                            else:
                                # Obscure case.  Create a leaf view and give it the
                                # correct requires_grad, then do the final view.
                                # NB: Can't have a non-leaf without requiring grad!
                                assert t.requires_grad
                                with torch.no_grad():
                                    mid = base.view(base.shape)
                                mid.requires_grad = t.requires_grad
                                with torch.enable_grad(), maybe_suppress():
                                    r = mid.as_strided(sizes, strides, storage_offset)
                        # The CreationMeta influences whether or not inplace
                        # mutation is an error or not.  So we need to make
                        # sure we properly propagate this as well.
                        torch._C._autograd._set_creation_meta(
                            r, torch._C._autograd._get_creation_meta(t)
                        )
                    finally:
                        torch._C._dispatch_tls_set_dispatch_key_excluded(
                            torch._C.DispatchKey.ADInplaceOrView, old_exclude
                        )

                else:
                    is_leaf = safe_is_leaf(t)
                    sizes, strides, storage_offset = sym_sizes_strides_storage_offset(t)

                    # If we have a subclass that desugars into dense tensors,
                    # perform our callback on each inner tensor.
                    if is_traceable_wrapper_subclass(t):

                        def empty_create(inner_t):
                            is_leaf = safe_is_leaf(inner_t)
                            (
                                sizes,
                                strides,
                                storage_offset,
                            ) = sym_sizes_strides_storage_offset(inner_t)
                            return torch.empty_strided(
                                sizes, strides, dtype=inner_t.dtype, device="meta"
                            )

                        r = transform_subclass(
                            t,
                            lambda inner: callback(lambda: empty_create(inner)),
                        )
                    else:
                        r = callback(
                            lambda: torch.empty_strided(
                                sizes, strides, dtype=t.dtype, device="meta"
                            )
                        )
                    assert safe_is_leaf(r), "the callback you passed in doesn't detach"
                    if t.requires_grad:
                        r.requires_grad = t.requires_grad
                        if not is_leaf:
                            # Fake up some autograd history.
                            with torch.enable_grad():
                                # preserve_format is the default, but we want to
                                # emphasize how important it is to preserve
                                # format here
                                r = r.clone(memory_format=torch.preserve_format)

                    # Graph-Break for wrapped tensors
                    if torch._C._functorch.is_functorch_wrapped_tensor(t):
                        return NotImplemented

                    s = t.untyped_storage()
                    swr = StorageWeakRef(s)
                    if (
                        swr not in self.storage_memo
                        and r.stride() == strides
                        and r.storage_offset() == storage_offset
                    ):
                        # You're normal and happy, install the fresh storage into the memo
                        self.storage_memo[swr] = r.untyped_storage()
                    else:
                        # You're in crazy town; somehow you gave us a tensor
                        # that wasn't a view, but had nonzero storage offset,
                        # nontrivial strides (such that clone() couldn't
                        # preserve them), or already aliases with another
                        # tensor's storage.  The most typical way to end
                        # up here is with set_.  So use set_ to bludgeon this
                        # in.
                        r_s = self.meta_storage(s, callback=callback)
                        # NB: In principle, this should always work, but there
                        # is some subtle difference in the autograd metadata
                        # that means we will backprop the set_ call, even if
                        # r is declared as an input to grad.
                        # See https://github.com/pytorch/pytorch/issues/87956
                        # for the reproducer.
                        # NB: The in_kernel_invocation_manager here is necessary
                        # for fake tensor.  If we run the set_ call with fake
                        # tensor on, r will improperly report that it is NOT a
                        # meta tensor but a cpu tensor, and then the set_ call
                        # will fail due to device mismatch.  no_dispatch() is
                        # not enough, because the fake tensor will still claim
                        # to be a CPU tensor and you'll end up in the CPU
                        # kernel.  Arguably this is a hack; a cleaner way to
                        # solve this is to have a FakeStorage concept which
                        # would report it's CPU device--no problem now!  But
                        # this is difficult to do because we don't have storage
                        # subclasses.  Relevant test is
                        # DynamicShapesFunctionTests::test_add_dynamic_shapes in
                        # test/dynamo/test_dynamic_shapes.py
                        maybe_fake_mgr: ContextManager[None] = contextlib.nullcontext()
                        from torch._subclasses.fake_tensor import (
                            FakeTensor,
                            in_kernel_invocation_manager,
                        )

                        def maybe_get_fake_mode(t):
                            if isinstance(t, FakeTensor):
                                return t.fake_mode
                            if is_traceable_wrapper_subclass(t):
                                inner_tensors, _ = t.__tensor_flatten__()
                                modes = [maybe_get_fake_mode(x) for x in inner_tensors]
                                m = modes[0]
                                assert all(m is x for x in modes)
                                return m
                            return None

                        mb_fake_mode = maybe_get_fake_mode(r)
                        if mb_fake_mode is not None:
                            maybe_fake_mgr = in_kernel_invocation_manager(mb_fake_mode)
                        with maybe_fake_mgr, torch.no_grad():
                            r.set_(r_s, storage_offset, sizes, strides)

                if safe_grad(t) is not None:
                    from torch._dynamo.source import AttrSource

                    r.grad = self.meta_tensor(
                        safe_grad(t),
                        shape_env,
                        callback,
                        source=AttrSource(source, "grad"),
                        dynamic_dims=dynamic_dims,
                        constraint_dims=constraint_dims,
                    )
                torch._C._set_conj(r, t.is_conj())
                torch._C._set_neg(r, t.is_neg())
            # This can be skipped if necessary for performance reasons
            assert_metadata_eq(assert_eq, t, r, skip_symbolic=True)
            self.set_tensor_memo(t, r)

        return self.get_tensor_memo(t)

    def __call__(
        self,
        t,
        shape_env=None,
        *,
        callback=lambda t: t(),
        ignore_subclass=False,
        source=None,
        dynamic_dims=None,
        constraint_dims=None,
    ):
        # TODO: zero tensors?  We appear to have eliminated them by
        # excluding complex for now
        from torch._subclasses.fake_tensor import FakeTensor

        if (
            type(t) is torch.Tensor
            or type(t) is torch.nn.Buffer
            or type(t) is torch.nn.Parameter
            or (ignore_subclass and isinstance(t, torch.Tensor))
            or is_traceable_wrapper_subclass(t)
            or isinstance(t, FakeTensor)
        ):
            if t.device.type != "xla" and any(
                [
                    t.is_sparse_csr,
                    t.layout in [torch.sparse_csc, torch.sparse_bsr, torch.sparse_bsc],
                    t.is_quantized,
                    t.is_nested,
                    t._is_view() and t._base is not None and t._base.is_sparse,
                    torch._is_functional_tensor(t),
                    t.device.type in ("lazy"),
                    # We need a way to test if a tensor is batched but there
                    # is no official APi to do it
                    # torch._C._is_batched(t),
                ]
            ):
                # TODO: sparse should support meta
                # NB technically to('meta') does work but our logging
                # instrumentation will see the meta conversions and the
                # tests all break so we just exclude this.  In any case
                # the to conversion isn't really right anyhow.
                self.miss += 1
                return NotImplemented
            else:
                self.hit += 1
                # When ignoring subclasses, we treat the input tensor "as if" it
                # were a normal tensor and create a non-subclassed fake tensor
                # that, modulo type and attributes, resembles the original tensor.
                # This can be helpful if you're planning to simulate the subclassness
                # by hand, e.g., as is done in Dynamo
                ctx = contextlib.nullcontext()
                if ignore_subclass:
                    ctx = torch._C.DisableTorchFunctionSubclass()
                with ctx:
                    r = self.meta_tensor(
                        t,
                        shape_env=shape_env,
                        callback=callback,
                        source=source,
                        dynamic_dims=dynamic_dims,
                        constraint_dims=constraint_dims,
                    )
                if type(t) is torch.nn.Parameter:
                    # NB: Cannot directly use Parameter constructor
                    # because that would force a detach, not desirable
                    r._is_param = True
                elif type(t) is torch.nn.Buffer:
                    # similar to above
                    r._is_buffer = True
                return r
        elif torch.overrides.is_tensor_like(t):
<<<<<<< HEAD
            self.miss += 1
            return NotImplemented
=======
            if is_traceable_wrapper_subclass(t):
                # convert traceable wrapper subclasses to meta by converting
                # the underlying tensor to meta
                out = transform_subclass(
                    t,
                    lambda t: self.meta_tensor(
                        t, shape_env=shape_env, callback=callback, source=source
                    ),
                )
                return out
            else:
                # Blindly converting tensor subclasses to meta can cause
                # unpredictable problems; e.g., FX tests will trace meta
                # tensors into their trace / some subclasses don't correctly
                # support meta.  Trying to YOLO this is more trouble than it's
                # worth.
                self.miss += 1
                return NotImplemented
>>>>>>> cfa4edcd
        else:
            # non-Tensor types don't count as hit or miss
            return t


import torch._prims_common as utils<|MERGE_RESOLUTION|>--- conflicted
+++ resolved
@@ -7,14 +7,10 @@
 from torch._guards import Source
 from torch.fx.experimental.symbolic_shapes import DimConstraint, DimDynamic
 from torch.multiprocessing.reductions import StorageWeakRef
-<<<<<<< HEAD
-from torch.utils._python_dispatch import is_traceable_wrapper_subclass, transform_subclass
-=======
 from torch.utils._python_dispatch import (
     is_traceable_wrapper_subclass,
     transform_subclass,
 )
->>>>>>> cfa4edcd
 from torch.utils.weak import WeakIdRef
 
 DimList = List
@@ -592,29 +588,8 @@
                     r._is_buffer = True
                 return r
         elif torch.overrides.is_tensor_like(t):
-<<<<<<< HEAD
             self.miss += 1
             return NotImplemented
-=======
-            if is_traceable_wrapper_subclass(t):
-                # convert traceable wrapper subclasses to meta by converting
-                # the underlying tensor to meta
-                out = transform_subclass(
-                    t,
-                    lambda t: self.meta_tensor(
-                        t, shape_env=shape_env, callback=callback, source=source
-                    ),
-                )
-                return out
-            else:
-                # Blindly converting tensor subclasses to meta can cause
-                # unpredictable problems; e.g., FX tests will trace meta
-                # tensors into their trace / some subclasses don't correctly
-                # support meta.  Trying to YOLO this is more trouble than it's
-                # worth.
-                self.miss += 1
-                return NotImplemented
->>>>>>> cfa4edcd
         else:
             # non-Tensor types don't count as hit or miss
             return t

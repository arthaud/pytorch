--- conflicted
+++ resolved
@@ -34,11 +34,7 @@
     istype,
     numpy_operator_wrapper,
     proxy_args_kwargs,
-<<<<<<< HEAD
-    specialize_args_kwargs,
     tensortype_to_dtype,
-=======
->>>>>>> da90c315
 )
 from .base import MutableLocal, typestr, VariableTracker
 from .constant import ConstantVariable

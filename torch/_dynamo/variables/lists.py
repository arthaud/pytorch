import collections
import dataclasses
import functools
import inspect
import operator
from typing import Any, Dict, List, Optional

import torch
import torch.fx
from torch._subclasses.fake_tensor import is_fake

from .. import polyfill, variables
from ..bytecode_transformation import create_call_function, create_instruction
from ..exc import unimplemented
from ..guards import install_guard, make_dupe_guard
from ..source import GetItemSource
from ..utils import (
    get_fake_value,
    guard_if_dyn,
    is_namedtuple,
    namedtuple_fields,
    odict_values,
)
from .base import MutableLocal, VariableTracker
from .constant import ConstantVariable
from .functions import UserFunctionVariable, UserMethodVariable


<<<<<<< HEAD
def _listlike_contains_helper(items, search, tx):
=======
def _get_fake_tensor(vt):
    fake_tensor = vt.as_proxy().node.meta.get("example_value")
    if not is_fake(fake_tensor):
        unimplemented("Cannot check Tensor object identity without its fake value")
    return fake_tensor


def _listlike_contains_helper(items, search, tx, options, check_tensor_identity=False):
>>>>>>> 8ae7542c
    if search.is_python_constant():
        found = any(
            x.is_python_constant()
            and x.as_python_constant() == search.as_python_constant()
            for x in items
        )
<<<<<<< HEAD
        return variables.ConstantVariable.create(result)
=======
        return variables.ConstantVariable.create(found, **options)
>>>>>>> 8ae7542c

    from .builtin import BuiltinVariable

    must_check_tensor_id = False
    if check_tensor_identity and isinstance(search, variables.TensorVariable):
        must_check_tensor_id = True
        # Match of Tensor means match of FakeTensor
        search = _get_fake_tensor(search)

    found = None
    for x in items:
        if must_check_tensor_id:
            if isinstance(x, variables.TensorVariable):
                if search is _get_fake_tensor(x):  # Object equivalence
                    return ConstantVariable.create(True)
        else:
            check = BuiltinVariable(operator.eq).call_function(tx, [x, search], {})
            if found is None:
                found = check
            else:
                found = BuiltinVariable(operator.or_).call_function(
                    tx, [check, found], {}
                )
    if found is None:
        found = ConstantVariable.create(False)
    return found


class BaseListVariable(VariableTracker):
    @staticmethod
    def cls_for_instance(obj):
        if is_namedtuple(obj):
            return functools.partial(NamedTupleVariable, tuple_cls=type(obj))
        return BaseListVariable.cls_for(type(obj))

    @staticmethod
    def cls_for(obj):
        return {
            iter: ListIteratorVariable,
            list: ListVariable,
            slice: SliceVariable,
            torch.Size: SizeVariable,
            tuple: TupleVariable,
            set: SetVariable,
            odict_values: ListVariable,
            torch.nn.ParameterList: ListVariable,
            torch.nn.ModuleList: ListVariable,
            collections.deque: DequeVariable,
        }[obj]

    def __init__(
        self,
        items: List[VariableTracker],
        recursively_contains=None,
        **kwargs,
    ):
        super().__init__(recursively_contains=recursively_contains, **kwargs)
        assert isinstance(items, list)
        assert all(isinstance(x, VariableTracker) for x in items)
        self.items: List[VariableTracker] = items

    def _as_proxy(self):
        return [x.as_proxy() for x in self.items]

    @property
    def value(self):
        return self.as_python_constant()

    def as_python_constant(self):
        return self.python_type()([x.as_python_constant() for x in self.items])

    def as_proxy(self):
        assert self.python_type() is not SizeVariable
        return self.python_type()(self._as_proxy())

    def getitem_const(self, arg: VariableTracker):
        from .tensor import SymNodeVariable

        if isinstance(arg, SymNodeVariable):
            index = arg.sym_num
        else:
            index = arg.as_python_constant()

        if isinstance(index, slice):
            if self.source is not None:
                return self.clone(
                    items=self.items[index],
                    source=GetItemSource(self.source, index),
                    mutable_local=MutableLocal() if self.mutable_local else None,
                )
            else:
                return self.clone(
                    items=self.items[index],
                    mutable_local=MutableLocal() if self.mutable_local else None,
                )
        else:
            assert isinstance(index, (int, torch.SymInt))
            return self.items[index]

    def unpack_var_sequence(self, tx):
        return list(self.items)

    def call_method(
        self,
        tx,
        name,
        args: List["VariableTracker"],
        kwargs: Dict[str, "VariableTracker"],
    ) -> "VariableTracker":
        if name == "__getitem__":
            from .tensor import TensorVariable

            assert not kwargs and len(args) == 1
            if isinstance(args[0], TensorVariable):
                value = get_fake_value(args[0].as_proxy().node, tx)
                if value.constant is not None and value.constant.numel() == 1:
                    value = variables.ConstantVariable.create(value.constant.item())
                else:
                    unimplemented("__getitem__ with non-constant tensor")
            else:
                value = args[0]
            return self.getitem_const(value)
        elif name == "__contains__":
            assert len(args) == 1
            assert not kwargs
            return _listlike_contains_helper(self.items, args[0], tx)
        elif name == "index":
            from .builder import SourcelessBuilder

            return tx.inline_user_function_return(
                SourcelessBuilder()(tx, polyfill.index), [self] + list(args), kwargs
            )

        return super().call_method(tx, name, args, kwargs)

    @staticmethod
    def list_compare(tx, op, left, right):
        from .builtin import BuiltinVariable

        eq_result = BaseListVariable.list_eq(tx, left, right)
        if op is operator.eq:
            return eq_result
        elif op is operator.ne:
            return BuiltinVariable(operator.not_).call_function(tx, [eq_result], {})
        else:
            unimplemented(f"list_compare {left} {op} {right}")

    @staticmethod
    def list_eq(tx, left, right):
        from .builtin import BuiltinVariable

        # Most list-like variables implement comparison ops the same way,
        # so they can re-use this helper.
        # There are quirks though, like how `tuple([2]) == torch.Size([2])`,
        # but `tuple([2]) != list([2])`
        if len(left.items) != len(right.items):
            return ConstantVariable.create(False)
        if len(left.items) == 0:
            return ConstantVariable.create(True)

        # Generic list comparison works by iterating over left aka self and right the compared-to list.
        # If we hit here, their lengths are the same and they cannot be expressed as python constants.
        # So, we iterate over the zipped list items.
        comps = []
        for l, r in zip(left.items, right.items):
            comp = BuiltinVariable(operator.eq).call_function(tx, [l, r], {})
            if comp.is_python_constant() and not comp.as_python_constant():
                # early exit in false case
                return comp
            comps.append(comp)

        return functools.reduce(
            lambda a, b: BuiltinVariable(operator.and_).call_function(tx, [a, b], {}),
            comps,
        )


class RangeVariable(BaseListVariable):
    def __init__(self, items, **kwargs):
        items_to_map = items
        start = variables.ConstantVariable.create(0)
        stop = None
        step = variables.ConstantVariable.create(1)

        if len(items_to_map) == 1:
            (stop,) = items_to_map
        elif len(items_to_map) == 2:
            start, stop = items_to_map
        elif len(items_to_map) == 3:
            start, stop, step = items_to_map
        else:
            raise AssertionError()

        assert stop is not None
        super().__init__([start, stop, step], **kwargs)

    def python_type(self):
        return range

    def as_python_constant(self):
        return range(*[x.as_python_constant() for x in self.items])

    def as_proxy(self):
        return self.python_type()(*self._as_proxy())

    def unpack_var_sequence(self, tx):
        return [variables.ConstantVariable.create(x) for x in self.as_python_constant()]

    def reconstruct(self, codegen):
        assert "range" not in codegen.tx.f_globals
        codegen.append_output(codegen.create_load_python_module(range, True))
        codegen.foreach(self.items)
        return create_call_function(3, False)

    def var_getattr(self, tx, name):
        fields = ["start", "stop", "step"]
        if name not in fields:
            unimplemented(f"range.{name}")
        return self.items[fields.index(name)]


class CommonListMethodsVariable(BaseListVariable):
    """
    Implement methods common to List and other List-like things
    """

    def call_method(
        self,
        tx,
        name,
        args: List["VariableTracker"],
        kwargs: Dict[str, "VariableTracker"],
    ) -> "VariableTracker":
        if name == "append" and self.mutable_local:
            assert not kwargs
            (arg,) = args
            new_rec_contains = self.recursively_contains.union(arg.recursively_contains)
            if arg.mutable_local is not None:
                new_rec_contains.add(arg.mutable_local)
            tx.replace_all(
                self,
                type(self)(
                    self.items + [arg],
                    recursively_contains=new_rec_contains,
                ),
            )
            return ConstantVariable.create(None)
        elif (
            name == "extend"
            and self.mutable_local
            and args
            and args[0].has_unpack_var_sequence(tx)
        ):
            assert not kwargs
            (arg,) = args
            return tx.replace_all(
                self,
                type(self)(
                    list(self.items) + list(arg.unpack_var_sequence(tx)),
                ),
            )
        elif name == "insert" and self.mutable_local:
            assert not kwargs
            idx, value = args
            items = list(self.items)
            items.insert(idx.as_python_constant(), value)
            return tx.replace_all(
                self,
                type(self)(items),
            )
        elif name == "pop" and self.mutable_local:
            assert not kwargs
            items = list(self.items)
            result = items.pop(*[a.as_python_constant() for a in args])
            tx.replace_all(
                self,
                type(self)(items),
            )
            return result
        elif name == "clear" and self.mutable_local:
            assert not kwargs and not args
            return tx.replace_all(
                self,
                type(self)([]),
            )
        elif (
            name == "__setitem__"
            and self.mutable_local
            and args
            and args[0].is_python_constant()
        ):
            assert not kwargs
            key, value = args
            items = list(self.items)
            if isinstance(key, SliceVariable):
                items[key.as_python_constant()] = list(value.items)
            else:
                items[key.as_python_constant()] = value
            result = ListVariable(items)
            return tx.replace_all(self, result)
        elif name == "copy":
            # List copy() doesn't have args and kwargs
            assert not kwargs
            assert not args
            items = list(self.items)
            return type(self)(items, mutable_local=MutableLocal())
        else:
            return super().call_method(tx, name, args, kwargs)


class ListVariable(CommonListMethodsVariable):
    def python_type(self):
        return list

    def reconstruct(self, codegen):
        codegen.foreach(self.items)
        return [create_instruction("BUILD_LIST", arg=len(self.items))]

    def call_method(
        self,
        tx,
        name,
        args: List["VariableTracker"],
        kwargs: Dict[str, "VariableTracker"],
    ) -> "VariableTracker":
        if (
            name == "__setitem__"
            and self.mutable_local
            and args
            and args[0].is_python_constant()
        ):
            assert not kwargs
            key, value = args
            items = list(self.items)
            if isinstance(key, SliceVariable):
                if not value.has_unpack_var_sequence(tx):
                    unimplemented(
                        f"Missing dynamo support for expanding {value} into a list for slice assignment."
                    )
                items[key.as_python_constant()] = value.unpack_var_sequence(tx)
            else:
                items[key.as_python_constant()] = value
            result = ListVariable(items)
            return tx.replace_all(self, result)
        else:
            return super().call_method(tx, name, args, kwargs)

    def call_hasattr(self, tx, name: str) -> "VariableTracker":
        if self.python_type() is not list:
            return super().call_hasattr(tx, name)
        return variables.ConstantVariable.create(hasattr([], name))


class DequeVariable(CommonListMethodsVariable):
    def python_type(self):
        return collections.deque

    def reconstruct(self, codegen):
        assert "deque" not in codegen.tx.f_globals
        codegen.append_output(
            codegen.create_load_python_module(collections.deque, True)
        )
        codegen.foreach(self.items)
        return create_call_function(len(self.items), False)

    def call_method(
        self,
        tx,
        name,
        args: List["VariableTracker"],
        kwargs: Dict[str, "VariableTracker"],
    ) -> "VariableTracker":
        if (
            name == "__setitem__"
            and self.mutable_local
            and args
            and args[0].is_python_constant()
        ):
            assert not kwargs
            key, value = args
            assert key.is_python_constant() and isinstance(
                key.as_python_constant(), int
            )
            items = list(self.items)
            items[key.as_python_constant()] = value
            result = DequeVariable(items)
            return tx.replace_all(self, result)
        elif name == "extendleft" and self.mutable_local:
            assert not kwargs
            (arg,) = args
            return tx.replace_all(
                self,
                DequeVariable(
                    list(arg.unpack_var_sequence(tx)) + list(self.items),
                ),
            )
        elif name == "popleft" and self.mutable_local:
            assert not args
            assert not kwargs
            items = collections.deque(self.items)
            result = items.popleft()
            tx.replace_all(
                self,
                DequeVariable(list(items)),
            )
            return result
        elif name == "appendleft" and self.mutable_local:
            assert not kwargs
            return tx.replace_all(
                self,
                DequeVariable(
                    [args[0]] + list(self.items),
                ),
            )
        else:
            return super().call_method(tx, name, args, kwargs)


class TupleVariable(BaseListVariable):
    def python_type(self):
        return tuple

    def reconstruct(self, codegen):
        codegen.foreach(self.items)
        return [create_instruction("BUILD_TUPLE", arg=len(self.items))]

    def call_method(
        self,
        tx,
        name,
        args: List["VariableTracker"],
        kwargs: Dict[str, "VariableTracker"],
    ) -> "VariableTracker":
        return super().call_method(tx, name, args, kwargs)


class SizeVariable(TupleVariable):
    """torch.Size(...)"""

    def __init__(
        self,
        items: List[VariableTracker],
        proxy: Optional[torch.fx.Proxy] = None,
        **kwargs,
    ):
        self.proxy = proxy
        super().__init__(items, **kwargs)

    def python_type(self):
        return torch.Size

    def as_proxy(self):
        if self.proxy is not None:
            return self.proxy

        # torch.Size needs special handling.  Normally, we pun a list-like
        # container to directly contain Proxy/Node objects from FX, and FX
        # knows to look inside containers (via map_aggregate).  But torch.Size
        # is weird; although it subclasses from tuple, it doesn't allow
        # members which aren't int-like (rejecting Proxy and Node).  This
        # means we can't use the normal representation trick
        # torch.Size([proxy0, proxy1]).  I looked into seeing if I could
        # relax torch.Size in PyTorch proper, but if torch.Size constructor
        # sees a type that it doesn't recognize, it will try to call
        # __index__() on it, so there is no BC way to actually change this
        # behavior (though it occurs to me that I could have just added a
        # YOLO no checking alternate constructor.)
        #
        # To work around this problem, I represent a torch.Size proxy as
        # a straight up proxy, that would have been constructed by taking
        # the constituent proxies as arguments.  This trick can be generally
        # used for any construct that we need a proxy for but we can't
        # directly represent as an aggregate; I don't see very many examples
        # of this in torchdynamo though!

        # Look for a proxy.  If there are none, do the legacy behavior
        tracer = None
        proxies = self._as_proxy()
        for proxy in proxies:
            if isinstance(proxy, torch.fx.Proxy):
                tracer = proxy.tracer
                break

        if tracer is None:
            return torch.Size(proxies)

        proxy = tracer.create_proxy("call_function", torch.Size, (proxies,), {})
        proxy.node.meta["example_value"] = torch.Size(
            [
                p.node.meta["example_value"] if not isinstance(p, int) else p
                for p in proxies
            ]
        )
        return proxy

    def reconstruct(self, codegen):
        codegen.load_import_from("torch", "Size")
        codegen.foreach(self.items)
        build_torch_size = [
            create_instruction("BUILD_TUPLE", arg=len(self.items)),
        ] + create_call_function(1, True)
        return build_torch_size

    def unpack_var_sequence(self, tx):
        return list(self.items)

    def numel(self, tx):
        from .builtin import BuiltinVariable
        from .tensor import SymNodeVariable

        const_result = 1
        sym_sizes = []

        for v in self.items:
            if isinstance(v, ConstantVariable):
                const_result *= v.value
            else:
                assert isinstance(v, SymNodeVariable), type(v)
                # Delay proxy calls  until we know it will be necessary
                sym_sizes.append(v)

        result = ConstantVariable.create(const_result)
        if sym_sizes and const_result == 1:
            # Skip multiplying by 1
            result, *sym_sizes = sym_sizes

        if not sym_sizes or const_result == 0:
            return result

        mul = BuiltinVariable(operator.mul)
        for v in sym_sizes:
            result = mul.call_function(tx, [result, v], {})
        return result

    def call_method(
        self,
        tx,
        name,
        args: List["VariableTracker"],
        kwargs: Dict[str, "VariableTracker"],
    ) -> "VariableTracker":
        if name == "__getitem__":
            assert not kwargs and len(args) == 1
            out = self.get_item_dyn(tx, args[0])
            return out
        elif name == "numel":
            assert not args and not kwargs
            return self.numel(tx)

        return super().call_method(tx, name, args, kwargs)

    def get_item_dyn(self, tx, arg: VariableTracker):
        from .tensor import SymNodeVariable

        if isinstance(arg, SymNodeVariable):
            index = arg.sym_num
        else:
            index = arg.as_python_constant()
        if isinstance(index, slice):
            return SizeVariable(self.items[index])
        else:
            assert isinstance(index, (int, torch.SymInt))
            return self.items[index]


class NamedTupleVariable(TupleVariable):
    def __init__(self, items, tuple_cls, **kwargs):
        super().__init__(items, **kwargs)
        self.tuple_cls = tuple_cls

    def python_type(self):
        return self.tuple_cls

    def as_python_constant(self):
        return self.python_type()(*[x.as_python_constant() for x in self.items])

    def reconstruct(self, codegen):
        create_fn = getattr(self.tuple_cls, "_make", self.tuple_cls)
        codegen.append_output(codegen._create_load_const(create_fn))
        codegen.foreach(self.items)
        return [
            create_instruction("BUILD_TUPLE", arg=len(self.items)),
        ] + create_call_function(1, True)

    def var_getattr(self, tx, name):
        def check_and_create_method():
            method = inspect.getattr_static(self.tuple_cls, name, None)
            if isinstance(method, classmethod):
                # We need the unbounded cls method to avoid the inline __self__
                return UserMethodVariable(
                    method.__func__,
                    variables.UserDefinedClassVariable(self.tuple_cls),
                )
            elif isinstance(method, staticmethod):
                return UserFunctionVariable(method.__func__)
            elif inspect.isfunction(method):
                return UserMethodVariable(method, self)
            else:
                return None

        fields = namedtuple_fields(self.tuple_cls)
        if name not in fields:
            method = check_and_create_method()
            if not method:
                super().var_getattr(tx, name)
            return method
        return self.items[fields.index(name)]

    def call_hasattr(self, tx, name: str) -> "VariableTracker":
        fields = namedtuple_fields(self.tuple_cls)
        return variables.ConstantVariable.create(name in fields)


class SliceVariable(BaseListVariable):
    def __init__(self, items, **kwargs):
        items_to_map = items
        start, stop, step = [variables.ConstantVariable.create(None)] * 3

        if len(items_to_map) == 1:
            (stop,) = items_to_map
        elif len(items_to_map) == 2:
            start, stop = items_to_map
        elif len(items_to_map) == 3:
            start, stop, step = items_to_map
        else:
            raise AssertionError()

        if isinstance(start, variables.TensorVariable) or isinstance(
            stop, variables.TensorVariable
        ):
            unimplemented("Dynamic slicing on data-dependent value is not supported")

        super().__init__([start, stop, step], **kwargs)

    def as_proxy(self):
        return slice(*self._as_proxy())

    def python_type(self):
        return slice

    def as_python_constant(self):
        return slice(*[guard_if_dyn(x) for x in self.items])

    def reconstruct(self, codegen):
        codegen.foreach(self.items)
        return [create_instruction("BUILD_SLICE", arg=len(self.items))]

    def var_getattr(self, tx, name):
        fields = ["start", "stop", "step"]
        if name not in fields:
            unimplemented(f"slice.{name}")
        return self.items[fields.index(name)]


class ListIteratorVariable(VariableTracker):
    def __init__(self, items, index: int = 0, recursively_contains=None, **kwargs):
        super().__init__(recursively_contains=recursively_contains, **kwargs)
        assert isinstance(items, list)
        # Removing this check as it slows things down too much
        # https://github.com/pytorch/pytorch/pull/87533#issuecomment-1287574492

        # assert all(isinstance(x, VariableTracker) for x in items)
        self.items = items
        self.index = index

    def next_variables(self):
        assert self.mutable_local
        if self.index >= len(self.items):
            raise StopIteration()
        return self.items[self.index], ListIteratorVariable(
            self.items,
            self.index + 1,
            mutable_local=MutableLocal(),
            recursively_contains=self.recursively_contains,
        )

    def as_python_constant(self):
        if self.index > 0:
            raise NotImplementedError()
        return iter([x.as_python_constant() for x in self.items])

    def unpack_var_sequence(self, tx):
        return list(self.items[self.index :])

    def reconstruct(self, codegen):
        remaining_items = self.items[self.index :]
        codegen.foreach(remaining_items)
        return [
            create_instruction("BUILD_TUPLE", arg=len(remaining_items)),
            create_instruction("GET_ITER"),
        ]


class TupleIteratorVariable(ListIteratorVariable):
    pass


class SetVariable(VariableTracker):
    @dataclasses.dataclass
    class SetElement:
        vt: VariableTracker
        underlying_value: Any

        def __hash__(self) -> int:
            return hash(self.underlying_value)

        def __eq__(self, other: object) -> bool:
            if not isinstance(other, SetVariable.SetElement):
                return False
            if isinstance(self.vt, variables.TensorVariable):
                return self.underlying_value is other.underlying_value
            else:
                return self.underlying_value == other.underlying_value

    def __init__(
        self,
        items: List[VariableTracker],
        recursively_contains=None,
        **kwargs,
    ):
        super().__init__(recursively_contains=recursively_contains, **kwargs)
        # Note - Set is still backed by a list, because we want set behavior over the contents,
        assert isinstance(items, list)
        assert all(isinstance(x, VariableTracker) for x in items)
        self.items = []
        self._add(items)

    def as_proxy(self):
        return [x.as_proxy() for x in self.items]

    def python_type(self):
        return set

    def reconstruct(self, codegen):
        codegen.load_import_from("builtins", "set")
        codegen.foreach(self.items)
        return [
            create_instruction("BUILD_SET", arg=len(self.items))
        ] + create_call_function(1, True)

    # Note - this is only used for producing a set
    def _as_set_element(self, vt):
        from .base import VariableTracker
        from .misc import MethodWrapperVariable
        from .tensor import TensorVariable

        assert isinstance(vt, VariableTracker)

        if isinstance(vt, TensorVariable):
            fake_tensor = vt.as_proxy().node.meta.get("example_value")
            if fake_tensor is None:
                unimplemented(
                    "Cannot check Tensor object identity without its fake value"
                )
            return SetVariable.SetElement(vt, fake_tensor)
        if isinstance(vt, ConstantVariable):
            return SetVariable.SetElement(vt, vt.value)
        if isinstance(vt, MethodWrapperVariable):
            return SetVariable.SetElement(vt, vt.as_python_constant())

        unimplemented(f"Sets with {type(vt)} NYI")

    @property
    def _underlying_items(self):
        underlying_items = set()
        for current_item in self.items:
            assert (
                current_item not in underlying_items
            ), "Items modeling set invariant violated"
            underlying_items.add(self._as_set_element(current_item))
        return underlying_items

    def _add(self, item):
        underlying_items = self._underlying_items

        if isinstance(item, (list, set)):
            items_to_add = item
        else:
            items_to_add = [item]

        for item_to_add in items_to_add:
            set_element = self._as_set_element(item_to_add)
            if set_element not in underlying_items:
                underlying_items.add(set_element)
                self.items.append(set_element.vt)
            else:
                for e in underlying_items:
                    if hash(set_element) == hash(e):
                        alias_guard = make_dupe_guard(
                            e.vt.source, set_element.vt.source
                        )
                        if alias_guard:
                            install_guard(e.vt.source.make_guard(alias_guard))

        return self.items

    def call_method(
        self,
        tx,
        name,
        args: List[VariableTracker],
        kwargs: Dict[str, VariableTracker],
    ) -> "VariableTracker":
        # Somewhat duplicative of CommonListMethodsVariable - but better than to violate substitution
        # principles and end up with things like direct item access attempts on a set, or
        # getitem sources.
        if name == "add" and args and self.mutable_local:
            assert not kwargs
            item = args[0]
            result = SetVariable(
                self._add(item),
                mutable_local=self.mutable_local,
            )
            tx.replace_all(self, result)
            return ConstantVariable.create(None)
        elif name == "pop" and self.mutable_local:
            assert not kwargs
            assert not args
            items = list(self.items)
            result = items.pop()
            tx.replace_all(
                self,
                SetVariable(items),
            )
            return result
        elif name == "__len__":
            return ConstantVariable.create(len(self.items))
        elif name == "__contains__":
            assert len(args) == 1
            assert not kwargs
<<<<<<< HEAD
            return _listlike_contains_helper(self.items, args[0], tx)
=======
            return _listlike_contains_helper(
                self.items, args[0], tx, options, check_tensor_identity=True
            )
>>>>>>> 8ae7542c
        else:
            return super().call_method(tx, name, args, kwargs)

    def getitem_const(self, arg: VariableTracker):
        raise RuntimeError("Illegal to getitem on a set")

    def as_python_constant(self):
        return self.python_type()([x.as_python_constant() for x in self.items])

    def unpack_var_sequence(self, tx):
        return list(self.items)<|MERGE_RESOLUTION|>--- conflicted
+++ resolved
@@ -26,9 +26,6 @@
 from .functions import UserFunctionVariable, UserMethodVariable
 
 
-<<<<<<< HEAD
-def _listlike_contains_helper(items, search, tx):
-=======
 def _get_fake_tensor(vt):
     fake_tensor = vt.as_proxy().node.meta.get("example_value")
     if not is_fake(fake_tensor):
@@ -36,19 +33,14 @@
     return fake_tensor
 
 
-def _listlike_contains_helper(items, search, tx, options, check_tensor_identity=False):
->>>>>>> 8ae7542c
+def _listlike_contains_helper(items, search, tx, check_tensor_identity=False):
     if search.is_python_constant():
         found = any(
             x.is_python_constant()
             and x.as_python_constant() == search.as_python_constant()
             for x in items
         )
-<<<<<<< HEAD
         return variables.ConstantVariable.create(result)
-=======
-        return variables.ConstantVariable.create(found, **options)
->>>>>>> 8ae7542c
 
     from .builtin import BuiltinVariable
 
@@ -879,13 +871,9 @@
         elif name == "__contains__":
             assert len(args) == 1
             assert not kwargs
-<<<<<<< HEAD
-            return _listlike_contains_helper(self.items, args[0], tx)
-=======
             return _listlike_contains_helper(
-                self.items, args[0], tx, options, check_tensor_identity=True
-            )
->>>>>>> 8ae7542c
+                self.items, args[0], tx, check_tensor_identity=True
+            )
         else:
             return super().call_method(tx, name, args, kwargs)
 

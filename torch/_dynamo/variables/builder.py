import abc
import collections
import contextlib
import dataclasses
import enum
import functools
import inspect
import logging
import operator
import re
import sys
import types
from typing import List, NamedTuple, Optional, Union

try:
    import numpy as np
except ModuleNotFoundError:
    np = None

import torch

from torch import SymInt
from torch._guards import GuardSource, TracingContext
from torch._ops import HigherOrderOperator
from torch._streambase import _EventBase, _StreamBase
from torch._subclasses.fake_tensor import FakeTensor, is_fake, maybe_get_fake_mode
from torch.fx.experimental.symbolic_shapes import (
    _constrain_range_for_size,
    DimConstraint,
    DimDynamic,
    RelaxedUnspecConstraint,
)
from torch.fx.immutable_collections import immutable_list
from torch.utils._python_dispatch import is_traceable_wrapper_subclass
from torch.utils.weak import TensorWeakRef, WeakIdRef
from .. import config, mutation_guard, replay_record, skipfiles
from ..allowed_functions import (
    is_allowed,
    is_builtin_callable,
    is_numpy,
    is_user_defined_allowed,
)

from ..device_interface import device_interfaces
from ..exc import InternalTorchDynamoError, unimplemented
from ..guards import GuardBuilder, make_dupe_guard
from ..side_effects import SideEffects
from ..source import (
    AttrSource,
    ConstantSource,
    ConstDictKeySource,
    ConvertIntSource,
    GetItemSource,
    is_constant_source,
    LocalSource,
    NumpyTensorSource,
    RandomValueSource,
    Source,
    TupleIteratorGetItemSource,
)
from ..utils import (
    build_checkpoint_variable,
    clone_input,
    get_fake_value,
    get_static_address_type,
    HashableTracker,
    is_hashable_python_var,
    is_namedtuple,
    is_typing,
    is_utils_checkpoint,
    istype,
    odict_values,
    preserve_rng_state,
    tensor_always_has_static_shape,
    tuple_iterator,
    tuple_iterator_getitem,
    tuple_iterator_len,
    wrap_fake_exception,
)

from .base import MutableLocal, typestr, VariableTracker
from .builtin import BuiltinVariable
from .constant import ConstantVariable, EnumVariable
from .ctx_manager import EventVariable, NullContextVariable, StreamVariable
from .dicts import (
    ConstDictVariable,
    DataClassVariable,
    DefaultDictVariable,
    HFPretrainedConfigVariable,
<<<<<<< HEAD
    SetVariable,
=======
    PythonSysModulesVariable,
>>>>>>> f6f81a59
)
from .distributed import (
    DeviceMeshVariable,
    PlacementClassVariable,
    PlacementVariable,
    ProcessGroupVariable,
)
from .functions import (
    CollectiveFunctionRewriteVariable,
    FunctoolsPartialVariable,
    TritonKernelVariable,
    UserFunctionVariable,
    UserMethodVariable,
)
from .higher_order_ops import TorchHigherOrderOperatorVariable
from .lists import (
    BaseListVariable,
    ListVariable,
    NamedTupleVariable,
    RangeVariable,
    SizeVariable,
    SliceVariable,
    TupleIteratorVariable,
    TupleVariable,
)
from .misc import (
    AutogradFunctionContextVariable,
    AutogradFunctionVariable,
    ComptimeVariable,
    GetAttrVariable,
    GetSetDescriptorVariable,
    InspectSignatureVariable,
    LambdaVariable,
    MethodWrapperVariable,
    NumpyVariable,
    PythonModuleVariable,
    SkipFilesVariable,
    TypingVariable,
)

from .nn_module import FSDPManagedNNModuleVariable, UnspecializedNNModuleVariable
from .optimizer import OptimizerVariable
from .tensor import (
    NumpyNdarrayVariable,
    SymNodeVariable,
    TensorSubclassVariable,
    TensorVariable,
    UnspecializedPythonVariable,
)
from .torch import tensor_dunder_fns, torch_special_class_types, TorchVariable
from .torch_function import build_torch_function_fn, TensorWithTFOverrideVariable
from .user_defined import (
    KeyedJaggedTensorVariable,
    UserDefinedClassVariable,
    UserDefinedObjectVariable,
)


log = logging.getLogger(__name__)


DimList = List


class _missing:
    pass


@dataclasses.dataclass
class GraphArg:
    source: Source
    # TODO: storing a SymInt here but not a FakeTensor is a pretty strange
    # thing to do.  Probably should have example (which stores an int) and
    # fake_example
    _example: Union[TensorWeakRef, torch.SymInt]
    is_unspecialized: bool
    fake_tensor: Optional[torch._subclasses.fake_tensor.FakeTensor]
    # UnspecializedPythonVariable often masquerades as a tensor.
    # We MUST NOT generate shape guard code
    # that actually tries to access tensor properties on these values.
    # is_tensor lets us tell if this graph arg actually is a tensor
    # or not.
    is_tensor: bool = True
    # Sometimes, the Tensor we pass to example is freshly allocated (smh).
    # Then we cannot only keep a weak reference to it.  This lets you
    # stash a strong reference too.
    example_strong_ref: Optional[torch.Tensor] = None

    @property
    def example(self):
        if isinstance(self._example, TensorWeakRef):
            r = self._example()
            assert r is not None
            return r
        else:
            return self._example

    def __post_init__(self):
        if isinstance(self._example, torch.Tensor):
            self._example = TensorWeakRef(self._example)
            assert is_fake(self.fake_tensor)

    def load(self, tx):
        return self.source.reconstruct(tx)

    def erase(self):
        self._example = None

    def __eq__(self, other):
        return self.source.name() == other.source.name()


@dataclasses.dataclass
class FrameStateSizeEntry:
    scalar: Optional[int]
    size: Optional[List[int]]


class VariableBuilder:
    """Wrap a python value in a VariableTracker() instance"""

    def __init__(
        self,
        tx,
        source: Source,
    ):
        assert (
            source is not None
        ), "Consider SourcelessBuilder for ephemeral objects, usually objects created locally."
        assert TracingContext.get() is not None, "Expected active TracingContext"
        super().__init__()
        self.tx = tx
        self.source = source
        self.name = source.name()

    def __call__(self, value):
        if value in self.tx.output.side_effects:
            side_effect_result = self.tx.output.side_effects[value]
            dup_guard = make_dupe_guard(self.source, side_effect_result.source)
            if dup_guard:
                side_effect_result = side_effect_result.add_guards(
                    self.make_guards(dup_guard)
                )
            return side_effect_result
        vt = self._wrap(value).clone(**self.options())
        if self._can_lift_attrs_to_inputs(vt):
            vt = self.tx.output.side_effects.track_object_existing(
                self.source, value, vt
            )
        return vt

    def _can_lift_attrs_to_inputs(self, vt):
        if type(vt) in [
            TensorVariable,
            TensorWithTFOverrideVariable,
            UserDefinedObjectVariable,
            NumpyNdarrayVariable,
        ]:
            return True
        return False

    @staticmethod
    @functools.lru_cache(None)
    def _common_constants():
        return {
            # We zero-one specialize shapes, so specialize these constants
            # too
            0,
            1,
            # NB: There used to be more constants here, but honestly it was
            # pretty confusing.  Note we specialize floats by default, and
            # DON'T specialize ints by default.  This all only matters with
            # dynamic_shapes
        }

    def get_source(self):
        return self.source

    def options(self):
        return {"source": self.get_source()}

    def make_guards(self, *guards):
        source = self.get_source()
        if (
            isinstance(source, ConstantSource)
            or source.guard_source() == GuardSource.CONSTANT
        ):
            return None
        return {source.make_guard(guard) for guard in guards}

    @classmethod
    @functools.lru_cache(None)
    def _type_dispatch(cls):
        # NB: Careful not to close over self to avoid ref cycle from lru_cache
        entries = [
            (
                (torch.Tensor, torch.nn.Parameter, torch._subclasses.FakeTensor),
                cls.wrap_tensor,
            ),
            ((tuple, list, odict_values, collections.deque), cls.wrap_listlike),
            (tuple_iterator, cls.wrap_tuple_iterator),
            ((slice, range), cls.wrap_slice_range),
            (
                (
                    int,
                    float,
                    bool,
                    type(None),
                    str,
                    torch.Size,
                    torch.device,
                    torch.dtype,
                ),
                cls.wrap_literal,
            ),
        ]

        if config.trace_numpy and np:
            entries.append((np.ndarray, cls.wrap_numpy_ndarray))

        result = {}
        for ts, fn in entries:
            for t in ts if isinstance(ts, tuple) else (ts,):
                assert t not in result
                result[t] = fn

        return result

    @classmethod
    @functools.lru_cache(None)
    def _id_dispatch(cls):
        from ..comptime import comptime

        entries = [
            (
                inspect.signature,
                lambda self, value: LambdaVariable(
                    InspectSignatureVariable.create,
                    source=self.source,
                    guards=self.make_guards(GuardBuilder.FUNCTION_MATCH),
                ),
            ),
            (comptime, lambda self, value: ComptimeVariable()),
            (
                dataclasses.fields,
                lambda self, value: LambdaVariable(
                    _dataclasses_fields_lambda,
                    source=self.source,
                    guards=self.make_guards(GuardBuilder.FUNCTION_MATCH),
                ),
            ),
            (
                tensor_dunder_fns,
                lambda self, value: TorchVariable(
                    value,
                    source=self.source,
                    guards=self.make_guards(GuardBuilder.FUNCTION_MATCH),
                ),
            ),
        ]

        result = {}
        for ts, fn in entries:
            for t in ts if isinstance(ts, (tuple, list)) else (ts,):
                assert t not in result
                result[id(t)] = fn

        return result

    def _wrap(self, value):
        # import here to avoid circular dependencies
        from torch.utils._triton import has_triton

        if has_triton():
            from triton.runtime.jit import JITFunction
        else:

            class JITFunction:
                pass

        make_guards = self.make_guards

        # Handle exact type() match
        type_dispatch = self._type_dispatch().get(type(value))
        if type_dispatch is not None:
            return type_dispatch(self, value)

        # Handle exact id() match
        id_dispatch = self._id_dispatch().get(id(value))
        if id_dispatch is not None:
            return id_dispatch(self, value)

        # Note - There are some nested values where types mismatch!
        # We want to get those out and wrap those.
        value = inspect.getattr_static(value, "_torchdynamo_inline", value)

        # Everything else (NB: order matters!)
        if is_traceable_wrapper_subclass(value) or istype(
            value, config.traceable_tensor_subclasses
        ):
            return self.wrap_tensor(value)
        elif is_namedtuple(value):
            return self.wrap_listlike(value)

        elif value is torch.utils._pytree.SUPPORTED_NODES:

            def wrap_key(k):
                return HashableTracker(ConstantVariable.create(k))

            result = {
                wrap_key(k): UserDefinedObjectVariable(
                    value[k],
                    source=GetItemSource(self.get_source(), k),
                    # For SUPPORTED_NODES, we guard on the dictionary version (PEP509)
                    # under the assumption that the values themselves don't change.
                    guards=self.make_guards(GuardBuilder.DICT_VERSION),
                )
                for k in value.keys()
            }
            return ConstDictVariable(result, type(value))
        elif value is sys.modules:
            return PythonSysModulesVariable(source=self.source)
        elif istype(
            value, (dict, collections.defaultdict, collections.OrderedDict)
        ) and all(is_hashable_python_var(k) for k in value.keys()):
            if not value and self.get_source().is_nn_module():
                # It is faster to guard on 'false' property than to guard
                # on actual dict keys, but we can't do this fast guard in general because
                # it omits a crucial type check that ensures the value is actually still a dict at runtime.

                # Why is this OK for (specialized) nnmodules? We set up a setattr hook
                # to check for module property mutations, which does a reasonable,
                # but not completely secure job ensuring a property wasn't changed.
                guards = self.make_guards(GuardBuilder.BOOL_FALSE)
            else:
                guards = self.make_guards(GuardBuilder.DICT_KEYS)

            idx = 0

            def build_key_value(k, v):
                nonlocal idx
                source_key = ConstDictKeySource(self.get_source(), idx)
                key = VariableBuilder(self.tx, source_key)(k)
                source_value = GetItemSource(self.get_source(), source_key)

                idx += 1
                key = HashableTracker(key.add_guards(guards))
                value = VariableBuilder(self.tx, source_value)(v)
                return key, value

            result = dict(build_key_value(k, v) for k, v in value.items())

            if istype(value, collections.defaultdict):
                result = DefaultDictVariable(
                    result,
                    type(value),
                    self._wrap(value.default_factory),
                    guards=guards,
                )
            else:
                result = ConstDictVariable(result, type(value), guards=guards)

            return self.tx.output.side_effects.track_dict(self.source, value, result)
        elif isinstance(value, torch.nn.Module):
            return self.wrap_module(value)
        elif ConstantVariable.is_literal(value):  # non-atomic literals
            return self.wrap_literal(value)
        elif istype(value, frozenset) and (
            all(is_allowed(x) or ConstantVariable.is_literal(x) for x in value)
        ):
            # For frozenset, we can guard by object ID instead of value
            # equality, this allows us to handle non-literal values
            return ConstantVariable.create(
                value=value,
                source=self.source,
                guards=make_guards(GuardBuilder.ID_MATCH),
            )
        elif isinstance(value, enum.Enum):
            return EnumVariable(
                value=value,
                source=self.source,
                guards=make_guards(GuardBuilder.ID_MATCH),
            )
        elif is_builtin_callable(value):
            return BuiltinVariable(
                value,
                source=self.source,
                guards=make_guards(GuardBuilder.BUILTIN_MATCH),
            )
        elif is_utils_checkpoint(value):
            return build_checkpoint_variable(source=self.source)
        elif isinstance(value, functools.partial):
            func_src = AttrSource(self.get_source(), "func")
            func_obj = VariableBuilder(self.tx, func_src)(value.func)

            args = []
            args_source = AttrSource(self.get_source(), "args")
            for i, arg in enumerate(value.args):
                args.append(
                    VariableBuilder(self.tx, GetItemSource(args_source, i))(arg)
                )

            keywords = {}
            keywords_source = AttrSource(self.get_source(), "keywords")
            for k, v in value.keywords.items():
                keywords[k] = VariableBuilder(
                    self.tx, GetItemSource(keywords_source, k)
                )(v)

            guards = {
                self.get_source().make_guard(GuardBuilder.TYPE_MATCH),
                keywords_source.make_guard(GuardBuilder.DICT_KEYS),
                args_source.make_guard(GuardBuilder.LIST_LENGTH),
            }

            return FunctoolsPartialVariable(
                func_obj, args, keywords, original=value, guards=guards
            )
        elif is_typing(value):
            # typing.List, typing.Mapping, etc.
            return TypingVariable(
                value,
                source=self.source,
                guards=make_guards(GuardBuilder.ID_MATCH),
            )
        elif isinstance(value, np.generic):
            # numpy array scalars: convert to 0D arrays
            return self.wrap_numpy_ndarray(np.asarray(value))
        elif is_numpy(value):
            assert np
            return NumpyVariable(
                value,
                source=self.source,
                guards=make_guards(
                    GuardBuilder.FUNCTION_MATCH
                    if callable(value)
                    else GuardBuilder.TYPE_MATCH
                ),
            )
        # NB: These can't be put in type_dispatch, they have to run later
        elif CollectiveFunctionRewriteVariable.can_rewrite(value):
            new_fn, new_source = CollectiveFunctionRewriteVariable.rewrite(value)
            old_source = self.source
            self.source = new_source
            return CollectiveFunctionRewriteVariable(
                new_fn,
                orig_fn=value,
                orig_source=old_source,
                source=new_source,
                guards=make_guards(GuardBuilder.FUNCTION_MATCH),
            )
        elif istype(value, torch.autograd.function.FunctionMeta):
            return AutogradFunctionVariable(
                value,
                source=self.source,
                guards=make_guards(GuardBuilder.FUNCTION_MATCH),
            )
        elif isinstance(value, torch.autograd.function.FunctionCtx):
            # The autograd.function context
            return self.tx.output.side_effects.track_object_existing(
                self.source,
                value,
                AutogradFunctionContextVariable(
                    value,
                    source=self.source,
                    guards=make_guards(GuardBuilder.TYPE_MATCH),
                ),
            )
        elif (
            isinstance(value, types.MethodType)
            and istype(
                getattr(value, "__self__", None), torch.autograd.function.FunctionMeta
            )
            and getattr(value, "__name__", "") == "apply"
            and value == getattr(value.__self__, "apply", None)
        ):
            # handle aliased autograd function `apply` calls
            return GetAttrVariable(
                AutogradFunctionVariable(
                    value.__self__,
                    source=self.source,
                    guards=make_guards(GuardBuilder.FUNCTION_MATCH),
                ),
                "apply",
            )
        elif np and isinstance(value, np.number):
            return self.wrap_unspecialized_primitive(value)
        elif DataClassVariable.is_matching_object(value):
            return DataClassVariable.wrap(self, value).add_guards(
                make_guards(GuardBuilder.TYPE_MATCH)
            )
        elif HFPretrainedConfigVariable.is_matching_object(value):
            return HFPretrainedConfigVariable(
                value, guards=make_guards(GuardBuilder.TYPE_MATCH)
            )
        elif isinstance(value, HigherOrderOperator):
            return TorchHigherOrderOperatorVariable.make(
                value,
                source=self.source,
                guards=self.make_guards(
                    GuardBuilder.TYPE_MATCH, GuardBuilder.NAME_MATCH
                ),
            )
        elif type(value).__name__ == "builtin_function_or_method" and isinstance(
            value.__self__, torch_special_class_types
        ):
            return TorchVariable(
                value,
                guards=make_guards(GuardBuilder.FUNCTION_MATCH),
            )
        elif isinstance(value, _StreamBase):
            return StreamVariable(
                None,
                value,
                value.device.type,
                source=self.source,
                guards=make_guards(GuardBuilder.ID_MATCH),
            )
        elif isinstance(value, _EventBase):
            return EventVariable(
                None,
                value,
                source=self.source,
                guards=make_guards(GuardBuilder.ID_MATCH),
            )
        elif (
            isinstance(value, torch._C._TensorMeta)
            and value in config.traceable_tensor_subclasses
        ):
            return TensorSubclassVariable(value, source=self.source)
        elif (
            istype(value, contextlib.nullcontext)
            and inspect.getattr_static(value, "enter_result", None) is None
        ):
            return NullContextVariable(
                source=self.source,
                guards=make_guards(GuardBuilder.FUNCTION_MATCH),
            )
        elif KeyedJaggedTensorVariable.is_matching_object(value):
            result = KeyedJaggedTensorVariable(
                value,
                source=self.source,
                guards=self.make_guards(GuardBuilder.TYPE_MATCH),
            )
            # TODO: this doing it manually is bad
            return self.tx.output.side_effects.track_object_existing(
                self.source, value, result
            )
        elif isinstance(value, torch.optim.Optimizer):
            return OptimizerVariable(
                value,
                source=self.source,
                guards=self.make_guards(GuardBuilder.TYPE_MATCH),
            )
        elif ProcessGroupVariable.is_process_group(value):
            return ProcessGroupVariable(
                value,
                source=self.source,
                guards=self.make_guards(GuardBuilder.ID_MATCH),
            )
        elif DeviceMeshVariable.is_device_mesh(value):
            # TODO: see if we need to add custom guard instead
            # of a simple ID_MATCH
            return DeviceMeshVariable(
                value,
                source=self.source,
                guards=self.make_guards(GuardBuilder.ID_MATCH),
            )
        elif PlacementClassVariable.is_placement_type(value):
            # TODO: see if we need to add custom guard instead
            # of a simple ID_MATCH
            return PlacementClassVariable(
                value,
                source=self.source,
                guards=make_guards(GuardBuilder.ID_MATCH),
            )
        elif PlacementVariable.is_placement(value):
            # TODO: see if we need to add custom guard instead
            # of a simple ID_MATCH
            return PlacementVariable(
                value,
                source=self.source,
                guards=make_guards(GuardBuilder.ID_MATCH),
            )
        elif isinstance(value, torch.SymBool):
            # Note: the idea here is to re-use the infra we've built for SymInt by simulating the
            # user provided SymBool with a SymInt in dynamo.

            # Concretely,
            # 1. We create a SymInt in dynamo's shape_env, whose source is constructed as ConvertIntSource(self.source).
            # so that guards on the SymInts can be effectively applied on the original SymBool in user program.
            # 2. We create a SymBool based on the SymInt in dynamo's ShapeEnv. Because the original user program
            # depends on the value being a SymBool. This allows dynamo to interpret the user's program correctly.

            value_hint = value.node.require_hint()
            new_source = ConvertIntSource(self.source)

            new_symint = self.tx.output.shape_env.create_unspecified_symint_and_symbol(
                int(value_hint),
                new_source,
                dynamic_dim=DimDynamic.DYNAMIC,
            )

            sym_node_proxy = self.tx.output.root_tracer.create_graph_input(
                re.sub(r"[^a-zA-Z0-9]+", "_", self.name),
                type(new_symint),
                source=new_source,
            )

            sym_node_proxy.node.meta["grapharg"] = GraphArg(
                new_source,
                new_symint,
                False,
                None,
                is_tensor=False,
                example_strong_ref=new_symint,
            )
            self.tx.output.tracked_fakes.append(
                TrackedFake(new_symint, new_source, None)
            )
            return SymNodeVariable(
                sym_node_proxy,
                new_symint == 1,
            )
        elif isinstance(value, JITFunction):
            return TritonKernelVariable(
                value,
                None,  # No kernel idx provided
                None,  # No grid provided
                source=self.source,
                guards=make_guards(GuardBuilder.ID_MATCH),
            )
        elif is_allowed(value):
            if is_user_defined_allowed(value):
                self.tx.output.has_user_defined_allowed_in_graph = True
            return TorchVariable(
                value,
                source=self.source,
                guards=make_guards(GuardBuilder.FUNCTION_MATCH),
            )
        elif (
            istype(value, (type, types.FunctionType))
            and skipfiles.check(value, allow_torch=True)
            and not inspect.getattr_static(value, "_torchdynamo_inline", False)
            and not inspect.getattr_static(value, "__script_if_tracing_wrapper", False)
        ):
            return SkipFilesVariable(
                value,
                skipfiles.check_verbose(value, allow_torch=True).reason,
                source=self.source,
                guards=make_guards(GuardBuilder.FUNCTION_MATCH),
            )
        elif istype(value, (types.FunctionType, torch.jit.ScriptFunction)):
            return UserFunctionVariable(
                value,
                source=self.source,
                guards=make_guards(GuardBuilder.FUNCTION_MATCH),
            )
        elif isinstance(value, types.MethodType) and isinstance(
            value.__self__, torch.nn.Module
        ):
            # don't let MethodTypes fall through to UserDefinedObject,
            # which doesn't support 'CALL_FUNCTION'

            # TODO(whc): Why do we limit this to methods on NNModules?
            # I don't have a good reason for this, but it preserves the existing behavior
            # for MBartForConditionalGeneration, which generates many graph breaks and OOMs otherwise.
            # I suspect we probably want to relax this check and dig deeper there.

            # In order to construct a MethodVariable in Dynamo, we start with an actual method obj from python,
            # but need to separately wrap its underlying `__func__` and its `self` argument.  We wrap `self` here
            # and then `__func__` gets wrapped inside UserMethodVariable.
            self_obj = VariableBuilder(
                self.tx, source=AttrSource(self.source, "__self__")
            )(value.__self__)
            assert self_obj and isinstance(
                self_obj, VariableTracker
            ), "Failed to produce a valid self obj"
            return UserMethodVariable(
                value.__func__,
                self_obj,
                source=self.source,
                guards=make_guards(GuardBuilder.FUNCTION_MATCH),
            )
        elif istype(value, (types.ModuleType, replay_record.DummyModule)):
            return PythonModuleVariable(
                value,
                source=self.source,
                guards=make_guards(GuardBuilder.PYMODULE_MATCH),
            )
        elif isinstance(value, types.GetSetDescriptorType):
            return GetSetDescriptorVariable(
                value, guards=self.make_guards(GuardBuilder.FUNCTION_MATCH)
            )
        elif isinstance(value, types.MethodWrapperType):
            return MethodWrapperVariable(
                value,
                source=self.source,
                guards=self.make_guards(GuardBuilder.FUNCTION_MATCH),
            )
        elif issubclass(type(value), type):
            return UserDefinedClassVariable(
                value,
                source=self.source,
                guards=make_guards(GuardBuilder.FUNCTION_MATCH),
            )
        else:
            result = UserDefinedObjectVariable(
                value,
                source=self.source,
                guards=self.make_guards(GuardBuilder.TYPE_MATCH),
            )
            if not SideEffects.cls_supports_mutation_side_effects(type(value)):
                # don't allow STORE_ATTR mutation with custom __setattr__
                return result
            return self.tx.output.side_effects.track_object_existing(
                self.source, value, result
            )

    def tensor_can_be_dict_key(self, value):
        # only allow Parameter and another specific Tensor can be used as dict key
        return (
            isinstance(value, torch.nn.Parameter)
            or isinstance(self.source, AttrSource)
            and self.source.member == "state"
            and isinstance(self.source.base, LocalSource)
        )

    def tensor_should_specialize(self):
        return (
            self.source
            and isinstance(self.source, GetItemSource)
            and isinstance(self.source.base, GetItemSource)
            and self.source.base.index == "params"
            and isinstance(self.source.base.base, GetItemSource)
            and isinstance(self.source.base.base.base, AttrSource)
            and self.source.base.base.base.member == "param_groups"
            and isinstance(self.source.base.base.base.base, LocalSource)
            and (
                isinstance(
                    self.tx.f_locals[self.source.base.base.base.base.local_name],
                    torch.optim.Optimizer,
                )
                if self.source.base.base.base.base.local_name in self.tx.f_locals.keys()
                else True
            )
        )

    def wrap_listlike(self, value: Union[tuple, list, odict_values, NamedTuple]):
        # One can index a tensor with a list/tuple. Therefore, we need to
        # have a stricter match.
        guards = self.make_guards(GuardBuilder.LIST_LENGTH)

        for item in value:
            if item is value:
                unimplemented("list elements are pointing to the list itself")

        output = [
            VariableBuilder(self.tx, GetItemSource(self.get_source(), i))(
                item
            ).add_guards(guards)
            for i, item in enumerate(value)
        ]
        result = BaseListVariable.cls_for_instance(value)(
            output, mutable_local=MutableLocal(), guards=guards
        )
        if istype(value, list):
            return self.tx.output.side_effects.track_list(self.source, value, result)
        return result

    def wrap_tuple_iterator(self, value: tuple_iterator):
        guards = self.make_guards(GuardBuilder.TUPLE_ITERATOR_LEN)
        output = [
            VariableBuilder(self.tx, TupleIteratorGetItemSource(self.get_source(), i))(
                tuple_iterator_getitem(value, i)
            ).add_guards(guards)
            for i in range(tuple_iterator_len(value))
        ]
        return TupleIteratorVariable(
            output, mutable_local=MutableLocal(), guards=guards
        )

    def wrap_slice_range(self, value: Union[slice, range]):
        items = [
            VariableBuilder(self.tx, AttrSource(self.get_source(), k))(
                getattr(value, k)
            )
            for k in ("start", "stop", "step")
        ]
        if isinstance(value, slice):
            return SliceVariable(
                items, guards=self.make_guards(GuardBuilder.TYPE_MATCH)
            )
        else:
            return RangeVariable(
                items, guards=self.make_guards(GuardBuilder.EQUALS_MATCH)
            )

    def wrap_module(self, value: torch.nn.Module):
        from ..eval_frame import OptimizedModule

        if istype(value, OptimizedModule):
            guards = self.make_guards(GuardBuilder.TYPE_MATCH)
            self.source = AttrSource(self.source, "_orig_mod")
            return self.wrap_module(value._orig_mod).add_guards(guards)

        if (
            isinstance(value, (torch.nn.RNN, torch.nn.GRU, torch.nn.LSTM))
            and not config.allow_rnn
        ):
            unimplemented("TorchDynamo purposely graph breaks on RNN, GRU, LSTMs")
        if mutation_guard.is_dynamic_nn_module(value):
            # created dynamically, don't specialize on it
            result = UnspecializedNNModuleVariable(
                value, guards=self.make_guards(GuardBuilder.TYPE_MATCH)
            )
            if not SideEffects.cls_supports_mutation_side_effects(type(value)):
                # don't allow STORE_ATTR mutation with custom __setattr__
                return result
            return self.tx.output.side_effects.track_object_existing(
                self.source, value, result
            )
        elif issubclass(
            value.__class__, torch.nn.parallel.distributed.DistributedDataParallel
        ):
            return UnspecializedNNModuleVariable(
                value, guards=self.make_guards(GuardBuilder.TYPE_MATCH)
            )
        elif getattr(value, "_is_fsdp_managed_module", False):
            # See note [Dynamo treats FSDP wrapped modules as UnspecializedNNModule]
            # in fully_sharded_data_parallel.py for more information

            # we can't do this assert inside FSDP constructor,
            # since we don't know yet whether dynamo will be used
            assert getattr(
                value, "_fsdp_use_orig_params", False
            ), "Dynamo only supports FSDP with use_orig_params=True"

            # Note on FSDP guarding
            # 1. We expect FSDP wrapping mutates an nn module irreversably (no way to de-wrap).
            # 2. Eager FSDP already assumes (requires, but without enforcement) that users don't mutate their
            #    model parameters/structure after FSDP wrapping, because FSDP wouldn't notice or update its FlatParams.
            #
            # Due to (1), once we enter this path we expect not to go back nor have to guard on type
            # or _is_fsdp_managed_module.
            #
            # TODO(whc) We could add a guard on the opposite case, where a user compiled/ran
            # pre-FSDP-wrapped model, then wrapped, to ensure that we recompile with the FSDP handling.
            #
            # Due to (2), we skip guards on inner contents of fsdp_managed modules, by using FSDPNNModuleSource as the
            # guard source.  This behavior is gated on config.skip_fsdp_guards.
            #
            # ID_MATCH is required to disambiguate cases as simple as a unit test that constructs 2 models and wraps
            # them differently with different FSDP configs.  (test_dynamo_distributed.py -k test_fsdp_aot_eager)
            return FSDPManagedNNModuleVariable(
                value,
                guards=self.make_guards(GuardBuilder.TYPE_MATCH, GuardBuilder.ID_MATCH),
                source=self.get_source(),
            )
        else:
            return self.tx.output.register_attr_or_module(
                value,
                self.name,
                source=self.get_source(),
                # Guards are added inside register_attr_or_module
            )

    def wrap_literal(self, value):
        unspec = not config.specialize_int
        if unspec and type(value) is torch.Size:
            return SizeVariable(
                [
                    VariableBuilder(self.tx, GetItemSource(self.get_source(), i))(v)
                    for i, v in enumerate(value)
                ],
                guards=self.make_guards(GuardBuilder.LIST_LENGTH),
            )
        elif unspec and type(value) is int:
            # unspecializing int by default, but still
            # specialize for the following conditions
            if not TracingContext.get().force_unspec_int_unbacked_size_like and (
                value in self._common_constants()
                # Assume integers from global variables want to be specialized
                or not self.source.guard_source().is_local()
                # Assume that integers that came from NN modules want to be
                # specialized (as we don't expect users to be changing the
                # NN modules on the fly)
                or self.source.guard_source().is_nn_module()
            ):
                return ConstantVariable.create(
                    value=value,
                    guards=self.make_guards(GuardBuilder.CONSTANT_MATCH),
                )
            else:
                return self.wrap_unspecialized_primitive(value)
        else:
            return ConstantVariable.create(
                value=value,
                guards=self.make_guards(GuardBuilder.CONSTANT_MATCH),
            )

    def assert_not_wrapped_by_this_graph(self, value: torch.Tensor):
        if is_fake(value) and maybe_get_fake_mode(value) is self.tx.fake_mode:
            raise InternalTorchDynamoError(
                "Cannot wrap a Tensor that has already been",
                "wrapped by this instance of Dynamo",
            )

    def wrap_tensor(self, value: torch.Tensor):
        source = self.get_source()

        if (
            source.guard_source().is_nn_module()
            or get_static_address_type(value) is not None
        ) and not source.guard_source().is_fsdp_module():
            self.assert_not_wrapped_by_this_graph(value)
            return self.tx.output.register_attr_or_module(
                value,
                self.name,
                source=source,
                # Guards are done inside register_attr_or_module
                # guards=self.make_guards(GuardBuilder.TENSOR_MATCH),
            )

        if is_constant_source(source):
            self.assert_not_wrapped_by_this_graph(value)
            return self.tx.output.register_attr_or_module(
                value,
                re.sub(r"[^a-zA-Z0-9]+", "_", self.name),
                source=source,
                # Guards are added inside register_attr_or_module
            )

        if type(value) in config.traceable_tensor_subclasses:
            # Ordinarily, we would fakeify a tensor so that it can get dynamic
            # shapes and be computed on without triggering actual operations.
            # However, how can we fakeify a tensor subclass?  Ordinary
            # inheritance (nor multiple inheritance) won't work work.
            #
            # Instead, our plan is to *manually simulate* the tensor subclass
            # inheriting from a fake tensor with dynamo.  This means our
            # data representation for a tensor subclass will be a fake tensor
            # + tensor subclass type + any extra data the subclass may have
            # been storing on the tensor.  Because all Python accesses are
            # mediated through TensorWithTFOverrideVariable, we can ensure
            # that we dispatch differently, e.g., according to
            # __torch_function__
            #
            # To simplify things for now, the __dict__ tracking bits haven't
            # been implemented yet, but they can be added into this design at
            # a later point in time.
            subclass_type = type(value)
        else:
            assert type(value) in (
                torch.Tensor,
                torch.nn.Parameter,
                torch._subclasses.fake_tensor.FakeTensor,
            ) or is_traceable_wrapper_subclass(value), type(value)
            subclass_type = None

        # NB: this just says we accessed a tensor from the same source again
        # (e.g., a tensor lives in a global foo, and we LOAD_GLOBAL it twice).
        # This is distinct from two distinct sources mapping to the same
        # Tensor (per id())!  No guard is necessary here.  See below for the
        # other case.
        is_duplicate_tensor = source in self.tx.output.input_source_to_var
        if is_duplicate_tensor:
            return self.tx.output.input_source_to_var[source]

        # We have accessed the SAME tensor from a different source.  In some
        # situations, it doesn't matter if you have the same tensor identity
        # or not, but we are unable to do this fine-grained tracking.  So
        # instead we just say, if x is y, then to successfully reuse this
        # compiled tensor again, you must have x is y again.  Negative
        # aliases, that is, that x is not y, are IMPLICITLY checked as part of
        # the code cache matching process, you don't need to explicitly
        # generate a guard for it (nor would you want to, you need O(n^2)
        # pairwise 'is not' tests to do it.)
        if value in self.tx.output.real_value_tensor_positive_aliases:
            stored_value = self.tx.output.real_value_tensor_positive_aliases[value]
            # TODO(voz): Decently common pattern, refactor at some point.
            dup_guard = self._make_dupe_guard(stored_value)
            if dup_guard:
                stored_value = stored_value.add_guards(self.make_guards(dup_guard))
            return stored_value

        # By this point, we should have deduplicated all tensors
        self.assert_not_wrapped_by_this_graph(value)

        # tx.output has multiple tracers if we're introspecting HigherOrderOperator.
        # When we've discovered an untracked tensor, then we actually need
        # to get Dynamo to track the tensor (which is what this function does)
        # and put it as a graph input on the root tracer. Later on,
        # if the input is actually used in the body of the HigherOrderOperator,
        # then the relevant SubgraphTracer will lift it to being an input of
        # the subgraph.
        # See NOTE [HigherOrderOperator tracing design] for more details.

        tensor_proxy = self.tx.output.root_tracer.create_graph_input(
            re.sub(r"[^a-zA-Z0-9]+", "_", self.name), type(value), source=source
        )
        options = {}
        if type(value) in config.traceable_tensor_subclasses:
            options["torch_function_fn"] = build_torch_function_fn(
                self.tx, value, self.source
            )
            options["guards"] = self.make_guards(GuardBuilder.TYPE_MATCH)
        else:
            options["guards"] = set()

        options["guards"].update(
            self.make_guards(
                functools.partial(
                    GuardBuilder.TENSOR_MATCH,
                    value=value
                    if isinstance(source, NumpyTensorSource)
                    else TensorWeakRef(value),
                )
            )
        )

        tensor_variable = wrap_fx_proxy(
            tx=self.tx,
            proxy=tensor_proxy,
            example_value=value,
            should_specialize=self.tensor_should_specialize(),
            subclass_type=subclass_type,
            source=source,
            **options,
        )
        self.tx.output.input_source_to_var[source] = tensor_variable
        assert "tensor_dict" not in tensor_proxy.node.meta
        tensor_proxy.node.meta["tensor_dict"] = value.__dict__.copy()

        # TODO: I think the result is guaranteed to be fake with
        # ignore_subclass changes
        # Note: this information is conveyed via subclass_type now
        fake_tensor_value = tensor_variable.proxy.node.meta["example_value"]
        if maybe_get_fake_mode(fake_tensor_value) is not self.tx.fake_mode:
            raise InternalTorchDynamoError("Wrapped Tensor must be this graph's fake")

        grapharg = GraphArg(source, value, False, fake_tensor_value)
        tensor_proxy.node.meta["grapharg"] = grapharg
        self.tx.output.add_symbol_bindings(grapharg)
        return tensor_variable

    def wrap_numpy_ndarray(self, value):
        assert np is not None
        assert isinstance(value, np.ndarray)

        source = NumpyTensorSource(self.get_source())

        from torch._numpy import _util

        try:
            tensor_value = _util._try_convert_to_tensor(value)
        except NotImplementedError as e:
            # failed to convert to tensor, graph break
            unimplemented(str(e))

        # We do this because we want the full behavior of guarding the numpy ndarray as if it were
        # a tensor. It's a little annoying to make a VT to throw out, but there's so many side effects here
        # that there's not another great way to do this atm.
        # This creates the right graphargs, as well as registration for guards in tensor names and shape env.
        tensor_vt = VariableBuilder(self.tx, source)(tensor_value)
        proxy = self.tx.output.root_tracer.create_graph_input(
            re.sub(r"[^a-zA-Z0-9]+", "_", self.name), type(tensor_value), source=source
        )
        options = {"source": source, "guards": tensor_vt.guards}
        numpy_ndarray_variable = wrap_fx_proxy_cls(
            target_cls=NumpyNdarrayVariable,
            tx=self.tx,
            proxy=proxy,
            example_value=tensor_value,
            **options,
        )

        self.tx.output.input_source_to_var[source] = numpy_ndarray_variable
        example_value = numpy_ndarray_variable.proxy.node.meta["example_value"]

        # is_unspecialized should be true because we are wrapping a np.ndarray as argument input, and it needs to be
        # converted to a tensor.
        grapharg = GraphArg(
            source,
            tensor_value,
            is_unspecialized=True,
            fake_tensor=example_value,
            is_tensor=True,
            example_strong_ref=tensor_value,
        )
        proxy.node.meta["grapharg"] = grapharg

        return numpy_ndarray_variable

    def wrap_unspecialized_primitive(self, value):
        if self.name in self.tx.output.unspec_variable_map:
            return self.tx.output.unspec_variable_map[self.name]
        else:
            shape_env = self.tx.output.shape_env
            if TracingContext.get().force_unspec_int_unbacked_size_like and isinstance(
                value, int
            ):
                wrapped_value = shape_env.create_unbacked_symint()
                _constrain_range_for_size(wrapped_value)
                self.tx.output.tracked_fakes.append(
                    TrackedFake(wrapped_value, self.source, None)
                )

            # NB: We do not do float.  For motivation, see
            # https://docs.google.com/document/d/1INSCdYu1PxXcr43HrD82OudeEuS-qxQe1yZmLg2wy6A/edit
            # but the general idea is that we generate kernels that can
            # take unspecialized floats and use them in sizevar computation
            elif (
                isinstance(value, int)
                and not is_constant_source(self.get_source())
                and not isinstance(self.get_source(), RandomValueSource)
            ):
                if torch._dynamo.config.specialize_int:
                    # If specialize_int is False, also return
                    # a constant (but this should have been handled
                    # in the caller, TBH)
                    return ConstantVariable.create(
                        value=value,
                        guards=self.make_guards(GuardBuilder.CONSTANT_MATCH),
                    )

                name = self.source.name()
                if name not in self.tx.output.frame_state:
                    # Note - this essentially means that if this name gets reused as a tensor,
                    # it will start fully dynamic. That should always be a safe option, and not awfully inefficient.
                    # Alternatively, if we want to improve pef here, we can add a third state of unset, but I am not
                    # sure that is necessary for now.
                    frame_state_entry = FrameStateSizeEntry(scalar=value, size=None)
                else:
                    frame_state_entry = self.tx.output.frame_state[name]
                    if frame_state_entry.scalar != value:
                        log.debug(
                            "automatic dynamic int %s val %s != %s",
                            name,
                            value,
                            frame_state_entry.scalar,
                        )
                        frame_state_entry.scalar = None
                self.tx.output.frame_state[name] = frame_state_entry

                # TODO: This should be dynamic, as we in general do not
                # know if bare integers are actually going to be sizevars
                # and it is inappropriate to eagerly duck size them with
                # real sizevars
                if (
                    config.automatic_dynamic_shapes and frame_state_entry.scalar is None
                ) or not config.assume_static_by_default:
                    dynamic_dim = DimDynamic.DYNAMIC
                else:  # assume_static_by_default
                    # TODO: dynamic_dim = DimDynamic.STATIC should work but
                    # for some reason it doesn't
                    return ConstantVariable.create(
                        value=value,
                        guards=self.make_guards(GuardBuilder.CONSTANT_MATCH),
                    )

                wrapped_value = shape_env.create_unspecified_symint_and_symbol(
                    value,
                    source=self.source,
                    dynamic_dim=dynamic_dim,
                )

                self.tx.output.tracked_fakes.append(
                    TrackedFake(wrapped_value, self.source, None)
                )
            else:
                wrapped_value = torch.tensor(value)
            if not isinstance(self.get_source(), RandomValueSource):
                guards = {self.get_source().make_guard(GuardBuilder.TYPE_MATCH, True)}
                options = {"guards": guards}
            else:
                options = {}
            options.update({"source": self.get_source()})
            if isinstance(wrapped_value, torch.Tensor):
                options.update({"raw_value": value})

            proxy = self.tx.output.root_tracer.create_graph_input(
                re.sub(r"[^a-zA-Z0-9]+", "_", self.name),
                type(wrapped_value),
                source=self.get_source(),
            )

            unspec_var = wrap_fx_proxy_cls(
                UnspecializedPythonVariable,
                tx=self.tx,
                proxy=proxy,
                example_value=wrapped_value,
                **options,
            )
            self.tx.output.unspec_variable_map[self.name] = unspec_var
            if not is_constant_source(self.get_source()):
                if self.tx.export and not isinstance(self.get_source(), LocalSource):
                    raise AssertionError(
                        "Dynamo attempts to add additional input during export: value={}, source={}".format(
                            wrapped_value, self.get_source()
                        )
                    )
                fake_tensor_value = None
                if isinstance(unspec_var, ConstantVariable):
                    example_value = unspec_var.value
                else:
                    example_value = unspec_var.proxy.node.meta["example_value"]
                if is_fake(example_value):
                    fake_tensor_value = example_value
                    assert fake_tensor_value.fake_mode is self.tx.fake_mode, (
                        f"fake mode ({fake_tensor_value.fake_mode}) from fake tensor metadata doesn't match mode"
                        "({self.tx.fake_mode}) from InstructionTranslator"
                    )

                proxy.node.meta["grapharg"] = GraphArg(
                    self.get_source(),
                    wrapped_value,
                    isinstance(wrapped_value, torch.Tensor),
                    fake_tensor_value,
                    is_tensor=False,
                    example_strong_ref=wrapped_value,
                )
            return unspec_var


def _dataclasses_fields_lambda(obj):
    if isinstance(obj, UserDefinedObjectVariable):
        value = obj.value
    elif isinstance(obj, DataClassVariable):
        value = obj.user_cls
    else:
        unimplemented(f"Dataclass fields handling fails for type {obj}")
    items = []
    for field in dataclasses.fields(value):
        source = None
        if obj.source:
            source = GetItemSource(
                AttrSource(obj.source, "__dataclass_fields__"), field.name
            )
        items.append(UserDefinedObjectVariable(field, source=source).add_options(obj))
    return TupleVariable(items).add_options(obj)


def wrap_fx_proxy(tx, proxy, example_value=None, subclass_type=None, **options):
    return wrap_fx_proxy_cls(
        target_cls=TensorVariable
        if not subclass_type
        else TensorWithTFOverrideVariable,
        tx=tx,
        proxy=proxy,
        example_value=example_value,
        subclass_type=subclass_type,
        **options,
    )


# Note: Unfortunate split due to some gross classes existing that subclass TensorVariable
# Should be compositional instead
#
# This is a horribly complicated function that does too many things, to
# explain what it does, let's first talk about the classic usage wrap_fx_proxy
# for a TensorVariable.  There are two primary modes of use:
#
#   1. Wrapping a pre-existing Tensor.  In this case, example_value is set
#      to the pre-existing Tensor.  (Note that this example_value will NOT
#      be the final example_value we put into node.meta['example_value'],
#      instead it is converted into a fake tensor using
#      wrap_to_fake_tensor_and_record and registered as a graph input.)
#
#   2. "Wrapping" the result of some Tensor operation Dynamo traced over. In
#      this case, example_value is None (and we are going to figure it out
#      ourselves using FakeTensors, via get_fake_value, which will run
#      the operation represented by the (singular!) FX node referenced by
#      the passed in proxy.)
#
# The expectation is you end up with a Tensor output, and everything is
# straightforwardly traced into the graph.
#
# In all cases, the returned `TensorVariable` subclass will have an `example_value`
# and that `example_value` must be a `FakeTensor` produced by the currently running
# instance of Dynamo.
#
# Upon closer inspection, you may notice that there are a slurry of non-Tensor
# output cases.  What gives?  Well, we sometimes trace operations into the
# graph that don't involve tensors.
#
#   * Some operators return tuples; we need to recursively handle their
#     contents
#
#   * Some operators have side effects that will affect subsequent AOTAutograd
#     tracing but don't otherwise return anything.
#
#   * Some operators return symbolic ints/floats/bools which can go in the
#     graph and be traced (but only if they're actually symbolic!  If they're
#     static you don't want to put them in the graph, which means you
#     shouldn't call this function.)
#
# The common theme is that you only use this function WHEN YOU ARE TRACING
# SOMETHING INTO THE GRAPH.  This is sort of obvious, because you can't call
# this function without a proxy.
def wrap_fx_proxy_cls(
    target_cls, tx, proxy, example_value=None, subclass_type=None, **options
):
    from ..symbolic_convert import InstructionTranslatorBase

    assert isinstance(tx, InstructionTranslatorBase)
    if "guards" in options and options["guards"] is not None:
        tx.output.guards.update(options["guards"])

    assert "example_value" not in proxy.node.meta, f"{proxy.node.meta['example_value']}"

    initial_example_value = example_value

    def _clone_input(value):
        if isinstance(value, torch.Tensor):
            # tensor subclasses will not be converted to FakeTensors and need to be cloned
            if not (
                isinstance(value, FakeTensor)
                or (
                    # Is functional tensor fakeified by this instance of Dynamo
                    torch._is_functional_tensor(value)
                    and maybe_get_fake_mode(value) is tx.fake_mode
                )
                or value.is_nested
            ):
                # NB: ensure strides are preserved
                value = clone_input(value)

        return value

    with preserve_rng_state():
        if example_value is None:
            # only allow_non_graph_fake in this instance because we handle the non-fake
            # cases properly below.
            example_value = get_fake_value(proxy.node, tx, allow_non_graph_fake=True)

        # Handle recursive calls here
        elif maybe_get_fake_mode(example_value) is tx.fake_mode:
            pass

        elif isinstance(example_value, torch.Tensor):
            if tx.export:
                # The legacy behavior for real value cache with subclasses was
                # to perform a clone WITHOUT preserving the subclass.  It's
                # not entirely clear this is what you actually want though.
                with torch._C.DisableTorchFunctionSubclass():
                    proxy.tracer.real_value_cache[proxy.node] = _clone_input(
                        example_value
                    )
            # NB: If we're ignoring subclass, then the expectation is you will
            # take the returned TensorVariable and wrap it into a more
            # accurate TensorVariable that is able to track subclass-ness;
            # otherwise this is wrong!
            kwargs = {
                "ignore_subclass": subclass_type is not None,
                "is_tensor": target_cls
                in (TensorVariable, TensorWithTFOverrideVariable),
            }
            assert "source" in options and options["source"] is not None
            kwargs["source"] = options["source"]
            example_value = wrap_to_fake_tensor_and_record(
                example_value, tx=tx, **kwargs
            )
        if isinstance(example_value, torch.Tensor) and (
            maybe_get_fake_mode(example_value) is not tx.fake_mode
        ):
            raise InternalTorchDynamoError(
                "`example_value` needs to be a `FakeTensor`"
                f"wrapped by this instance of Dynamo. Found: {example_value}"
            )

    if isinstance(example_value, torch.Tensor):
        is_parameter = isinstance(example_value, torch.nn.Parameter)
        should_specialize = options.pop("should_specialize", False)
        if is_parameter or should_specialize:
            specialized_value = initial_example_value
        else:
            specialized_value = None

        # NB: In most (all?) cases, this does not actually do a clone.
        # (WARNING: this means that if we mutate metadata on the fake
        # tensor, the stored example value will update too!)
        example_value = _clone_input(example_value)
        proxy.node.meta["example_value"] = example_value
        specialized_props = target_cls.specialize(example_value)
        # TODO: not sure about this fake mode test
        if (
            isinstance(example_value, torch._subclasses.fake_tensor.FakeTensor)
            and example_value.fake_mode is tx.fake_mode
        ):
            # NB: This will be wrong for ignore_subclass; fix it up later!
            tensor_type = subclass_type if subclass_type else torch.Tensor
            specialized_props["class_type"] = (
                torch.nn.Parameter if is_parameter else tensor_type
            )

        specialized_props["specialized_value"] = specialized_value

        options.update(specialized_props)
        return target_cls(proxy, **options)
    elif (
        hasattr(proxy.node.target, "__name__")
        and proxy.node.target.__name__ == "set_state"
        and isinstance(proxy.node.target.__self__, torch._C.Generator)
        or proxy.node.target == torch.random.set_rng_state
    ):
        from . import TorchVariable

        return TorchVariable(proxy.node.target)
    elif (
        proxy.node.target == torch._C._DisableFuncTorch
        or proxy.node.target == torch.cuda._is_in_bad_fork
    ):
        from . import UserDefinedObjectVariable

        return UserDefinedObjectVariable(example_value)
    elif istype(example_value, torch.Size) and all(
        isinstance(x, int) for x in example_value
    ):
        sizes = [ConstantVariable.create(x) for x in example_value]
        return SizeVariable(sizes, **options)
    elif isinstance(example_value, (tuple, list, set)):
        proxy.node.meta["example_value"] = example_value
        unpacked = []
        for i, val in enumerate(example_value):
            if val is None:
                # nn.MultiheadAttention() can return None, see issue #175
                unpacked.append(
                    ConstantVariable.create(None, **options),
                )
            else:
                unpacked.append(
                    wrap_fx_proxy_cls(
                        target_cls,
                        tx,
                        proxy.tracer.create_proxy(
                            "call_function", operator.getitem, (proxy, i), {}
                        ),
                        example_value=val,
                        **options,
                    )
                )
        if isinstance(example_value, torch.Size):
            # NB: Keep the old proxy around.  See SizeVariable for an
            # explanation why
            return SizeVariable(unpacked, proxy, **options)
        elif istype(example_value, tuple):
            return TupleVariable(unpacked, **options)
        elif istype(example_value, (list, immutable_list)):
            return ListVariable(unpacked, mutable_local=MutableLocal(), **options)
        elif istype(example_value, set):
            return SetVariable(unpacked, mutable_local=MutableLocal(), **options)
        else:
            assert example_value.__class__.__module__ == "torch.return_types" or hasattr(
                example_value, "_fields"
            ), f"expected {example_value.__class__.__module__} == torch.return_types or named tuple but got {type(example_value)}"
            return NamedTupleVariable(unpacked, example_value.__class__, **options)
    elif example_value is None or proxy.node.target is torch.manual_seed:
        return ConstantVariable.create(None, **options)
    elif isinstance(example_value, (torch.SymInt, torch.SymFloat, torch.SymBool)):
        proxy.node.meta["example_value"] = example_value
        return SymNodeVariable(proxy, example_value, **options)
    elif (
        inspect.isclass(proxy.node.target)
        and issubclass(proxy.node.target, _StreamBase)
    ) or proxy.node.target in [
        interface_elem.current_stream for interface_elem in device_interfaces.values()
    ]:
        proxy.node.meta["example_value"] = example_value
        return StreamVariable(
            proxy, example_value, example_value.device.type, **options
        )
    elif (
        inspect.isclass(proxy.node.target) and issubclass(proxy.node.target, _EventBase)
    ) or proxy.node.target in [
        interface_elem.Event for interface_elem in device_interfaces.values()
    ]:
        proxy.node.meta["example_value"] = example_value
        return EventVariable(proxy, example_value, **options)
    elif proxy.node.target == "query" and proxy.node.op == "call_method":
        proxy.node.meta["example_value"] = example_value
        return ConstantVariable(example_value, **options)
    elif (
        example_value is not None
        and isinstance(example_value, _EventBase)
        and proxy.node.target == "record_event"
        and proxy.node.op == "call_method"
    ):
        proxy.node.meta["example_value"] = example_value
        return EventVariable(proxy, example_value, **options)
    elif isinstance(example_value, int) and proxy.node.target in [
        torch.sym_int,
        getattr,
        operator.getitem,
        torch._utils._element_size,
        torch.seed,
        operator.mod,
        # some mac builds are missing torch.distributed.get_rank()
        getattr(torch.distributed, "get_rank", _missing),
        getattr(torch.distributed, "get_world_size", _missing),
        # This always wants to be in the graph, even if the constraint
        # results in a constant int
        torch._constrain_as_value,
        torch._constrain_as_size,
    ]:
        proxy.node.meta["example_value"] = example_value
        return ConstantVariable.create(example_value, **options)
    else:
        unimplemented(
            "torch.* op returned non-Tensor "
            + f"{typestr(example_value)} {proxy.node.op} {proxy.node.target}"
        )


# Tracks the sources of all fake tensors we wrap in Dynamo.
# Used by shape guard computation.
@dataclasses.dataclass
class TrackedFake:
    fake: Union[FakeTensor, SymInt]
    source: Source
    # Is None when fake is SymInt
    constraint_dims: Optional[DimList[DimConstraint]]

    def __hash__(self) -> int:
        return hash((self.fake, self.source.name()))

    def __eq__(self, other: object) -> bool:
        if isinstance(other, TrackedFake):
            return self.fake is other.fake and self.source.name() == other.source.name()
        return False


# Performs automatic dynamic dim determination.
# Returns tuple of (dynamic_dims, constraint_dims) where each is either a list of dims or None.
def _automatic_dynamic(e, tx, name, static_shapes):
    if static_shapes:
        return [DimDynamic.STATIC] * e.dim(), [None] * e.dim()

    # We preserve the dynamism of inputs. For example, when users call
    # make_fx(torch.cond, tracing_mode="symbolic")(*args), inputs have SymInt sizes.
    if any(isinstance(s, SymInt) for s in e.size()):
        return [
            DimDynamic.DYNAMIC if isinstance(s, SymInt) else DimDynamic.STATIC
            for s in e.size()
        ], [None] * e.dim()

    # Prep for automatic dynamic
    frame_state_entry = None
    if name not in tx.output.frame_state:
        # If there is no entry for this source, add the tensor to frame state with its current static size.
        # E.g., {} -> {"x": [2, 4]}
        frame_state_entry = FrameStateSizeEntry(None, None)
        frame_state_entry.size = list(e.size())
    else:
        frame_state_entry = tx.output.frame_state[name]
        if frame_state_entry.size is not None:
            if e.ndim != len(frame_state_entry.size):
                # If there is already an entry, and the dim mismatches, replace the frame state entry with None.
                # E.g. {"x": [2, 3, 4]} -> {"x": None}
                log.debug(
                    "automatic dynamic %s dim %s != %s",
                    name,
                    e.ndim,
                    frame_state_entry.size,
                )
                frame_state_entry.size = None
            else:
                # If there is already an entry, and the dim matches, for every size in the frame state which
                # disagrees with the current static size, replace it with None. E.g., {"x": [2, 3]} -> {"x": [2, None]}
                for i, dim in enumerate(frame_state_entry.size):
                    if dim is not None and e.size()[i] != dim:
                        log.debug(
                            "automatic dynamic %s size(%s) %s != %s",
                            name,
                            i,
                            e.size(i),
                            dim,
                        )
                        frame_state_entry.size[i] = None

    # TODO: index export_constraints ahead of time so we don't have to
    # do a linear scan every time here
    t_id = id(e)
    dim2constraint = {}

    def update_dim2constraint(dim, constraint_range, debug_name):
        if dim in dim2constraint:
            from torch.fx.experimental.symbolic_shapes import StrictMinMaxConstraint

            old_constraint_range, old_debug_name = dim2constraint[dim]
            new_constraint_range = StrictMinMaxConstraint(
                vr=constraint_range.vr & old_constraint_range.vr,
                warn_only=False,
            )
            if old_debug_name is not None:
                assert debug_name is None or debug_name == old_debug_name
                new_debug_name = old_debug_name
            else:
                new_debug_name = debug_name
            dim2constraint[dim] = new_constraint_range, new_debug_name
        else:
            dim2constraint[dim] = constraint_range, debug_name

    if tx.output.export_constraints:
        for constraint in tx.output.export_constraints:
            if constraint.t_id == t_id:
                update_dim2constraint(
                    constraint.dim, constraint.constraint_range, constraint.debug_name
                )
            if constraint.shared is not None and constraint.shared.t_id == t_id:
                # We process constraint ranges for each shared dimension separately
                # so that we can directly check range constraint violations on them
                # without looking up which other shared dimensions have this info.
                # In other words, for this t_id, we will have processed all of its
                # constraint ranges, no matter where / how they were specified, by
                # by the end of this loop.
                update_dim2constraint(
                    constraint.shared.dim,
                    constraint.constraint_range,
                    constraint.debug_name,
                )

    dynamic_dims = []
    constraint_dims = []
    for i in range(e.dim()):
        # NB: mark dynamic has precedence over static
        marked_dynamic = i in getattr(e, "_dynamo_dynamic_indices", set())
        marked_weak_dynamic = i in getattr(e, "_dynamo_weak_dynamic_indices", set())
        marked_static = i in getattr(e, "_dynamo_static_indices", set())

        # NB: both static and dynamic have precedence over
        automatic_dynamic = config.automatic_dynamic_shapes and (
            frame_state_entry.size is None or frame_state_entry.size[i] is None
        )

        # Reflect the user directive in the frame_state
        # For dynamic, apply None always
        if frame_state_entry.size and marked_dynamic:
            log.debug("automatic dynamic %s marked dynamic", name)
            frame_state_entry.size[i] = None

        # We will process constraints first, as they will imply that we
        # have a dynamic dimension
        # Precedence: export constraints > eager constraints
        constraint = dim2constraint.get(i)
        if constraint is None:
            if marked_dynamic and not config.allow_ignore_mark_dynamic:
                constraint_dim = RelaxedUnspecConstraint(warn_only=False)
            elif not marked_static and automatic_dynamic:
                constraint_dim = RelaxedUnspecConstraint(warn_only=True)
            else:
                constraint_dim = None
        else:
            constraint_dim, debug_name = constraint
            if debug_name is not None:
                dim_name = f"{name}.size()[{i}]"
                tx.output.shape_env.source_name_to_debug_name[dim_name] = debug_name
        constraint_dims.append(constraint_dim)

        # Now, figure out if the dim is dynamic/duck/static
        if constraint_dim is not None or marked_dynamic or marked_weak_dynamic:
            # NB: We could assert static_shapes is False here, but it
            # seems better to allow the user to override policy in this
            # case
            dynamic = DimDynamic.DYNAMIC
        elif static_shapes or config.assume_static_by_default or marked_static:
            dynamic = DimDynamic.STATIC
        else:
            dynamic = DimDynamic.DUCK

        dynamic_dims.append(dynamic)

    tx.output.frame_state[name] = frame_state_entry

    return dynamic_dims, constraint_dims


def wrap_to_fake_tensor_and_record(
    e, tx, ignore_subclass=False, *, source: Optional[Source], is_tensor: bool
):
    if (
        type(e) in (torch.Tensor, torch.nn.Parameter, FakeTensor)
        or (ignore_subclass and isinstance(e, torch.Tensor))
        or is_traceable_wrapper_subclass(e)
    ):
        assert source is not None
        static_shapes, reason = tensor_always_has_static_shape(
            e, is_tensor, guard_source=source.guard_source()
        )

        dynamic_dims, constraint_dims = None, None
        if not e.is_nested:
            # TODO: We should probably support this for nested tensors too
            dynamic_dims, constraint_dims = _automatic_dynamic(
                e, tx, source.name(), static_shapes
            )

        log.debug(
            "wrap_to_fake %s %s %s %s",
            source.name(),
            tuple(e.shape),
            dynamic_dims,
            constraint_dims,
        )
        fake_e = wrap_fake_exception(
            lambda: tx.fake_mode.from_tensor(
                e,
                ignore_subclass=ignore_subclass,
                source=source,
                dynamic_dims=dynamic_dims,
                constraint_dims=constraint_dims,
            )
        )
        if is_tensor and not (static_shapes and source.is_nn_module()):
            tx.output.tracked_fakes.append(TrackedFake(fake_e, source, constraint_dims))
            tx.output.tracked_fakes_id_to_source[id(e)].append(source)
        tx.output.tensor_weakref_to_sizes_strides[WeakIdRef(e)] = {
            "size": fake_e.size(),
            "stride": fake_e.stride(),
        }
        return fake_e
    else:
        return e


class SourcelessBuilder:
    """
    Like builder, but stateless and does not require a source. Useful for simple type->VT objects, or objects
    that are being created/evaporated during inlining (ex: consider a locally made list of tensors we then iterate over
    .), such a list should not show up as an artifact from inputs, nor in reconstruction, nor in the graph. However,
    there may be reasons to represent it as a ListVariable internally.

    NOTE - Objects produced here are born UNGUARDED due to the nature of sources!

    NOTE - This class is very new! It will have some rough edges, but it was created to stem the bleeding of giant
    if/else type->VariableTracker trees that were cropping up all over dynamo.
    """

    def __call__(self, tx, value) -> VariableTracker:
        if isinstance(value, VariableTracker):
            # This is always valid to call, and useful for recursive calls.
            return value
        if isinstance(value, dataclasses._HAS_DEFAULT_FACTORY_CLASS):
            return UserDefinedObjectVariable(value)
        if ConstantVariable.is_literal(value):
            return SourcelessBuilder.wrap_constant_literal(value)
        elif is_builtin_callable(value):
            return BuiltinVariable(value)
        elif is_allowed(value):
            if is_user_defined_allowed(value):
                self.tx.output.has_user_defined_allowed_in_graph = True
            return TorchVariable(value)
        elif isinstance(value, types.FunctionType):
            return UserFunctionVariable(value)
        elif isinstance(value, enum.Enum):
            return EnumVariable(value)
        elif isinstance(value, (type, abc.ABCMeta)):
            return UserDefinedClassVariable(value)
        elif isinstance(value, dict):
            return ConstDictVariable(
                {
                    HashableTracker(ConstantVariable.create(k)): self(tx, v)
                    for k, v in value.items()
                },
                dict,
                mutable_local=MutableLocal(),
            )
        elif isinstance(value, set):
            return SetVariable(
                [self(tx, x) for x in value], mutable_local=MutableLocal()
            )
        elif isinstance(value, (tuple, list)):
            cls = BaseListVariable.cls_for(type(value))
            return cls([self(tx, x) for x in value], mutable_local=MutableLocal())
        elif isinstance(value, types.MethodWrapperType):
            return MethodWrapperVariable(value)
        unimplemented(f"Unexpected type in sourceless builder {type(value)}")

    @staticmethod
    def wrap_constant_literal(value):
        assert ConstantVariable.is_literal(value)
        return ConstantVariable.create(value=value)<|MERGE_RESOLUTION|>--- conflicted
+++ resolved
@@ -63,8 +63,6 @@
     clone_input,
     get_fake_value,
     get_static_address_type,
-    HashableTracker,
-    is_hashable_python_var,
     is_namedtuple,
     is_typing,
     is_utils_checkpoint,
@@ -87,11 +85,9 @@
     DataClassVariable,
     DefaultDictVariable,
     HFPretrainedConfigVariable,
-<<<<<<< HEAD
+    is_hashable_python_var,
+    PythonSysModulesVariable,
     SetVariable,
-=======
-    PythonSysModulesVariable,
->>>>>>> f6f81a59
 )
 from .distributed import (
     DeviceMeshVariable,
@@ -397,12 +393,9 @@
             return self.wrap_listlike(value)
 
         elif value is torch.utils._pytree.SUPPORTED_NODES:
-
-            def wrap_key(k):
-                return HashableTracker(ConstantVariable.create(k))
-
+            # TODO: Is it alright here to create the guards on the values rather than on the dict?
             result = {
-                wrap_key(k): UserDefinedObjectVariable(
+                ConstantVariable.create(k): UserDefinedObjectVariable(
                     value[k],
                     source=GetItemSource(self.get_source(), k),
                     # For SUPPORTED_NODES, we guard on the dictionary version (PEP509)
@@ -411,7 +404,7 @@
                 )
                 for k in value.keys()
             }
-            return ConstDictVariable(result, type(value))
+            return ConstDictVariable.create(result, type(value))
         elif value is sys.modules:
             return PythonSysModulesVariable(source=self.source)
         elif istype(
@@ -434,25 +427,25 @@
             def build_key_value(k, v):
                 nonlocal idx
                 source_key = ConstDictKeySource(self.get_source(), idx)
-                key = VariableBuilder(self.tx, source_key)(k)
+                key = VariableBuilder(self.tx, source_key)(k).add_guards(guards)
+
                 source_value = GetItemSource(self.get_source(), source_key)
+                value = VariableBuilder(self.tx, source_value)(v)
 
                 idx += 1
-                key = HashableTracker(key.add_guards(guards))
-                value = VariableBuilder(self.tx, source_value)(v)
                 return key, value
 
             result = dict(build_key_value(k, v) for k, v in value.items())
 
             if istype(value, collections.defaultdict):
-                result = DefaultDictVariable(
+                result = DefaultDictVariable.create(
                     result,
                     type(value),
-                    self._wrap(value.default_factory),
+                    default_factory=self._wrap(value.default_factory),
                     guards=guards,
                 )
             else:
-                result = ConstDictVariable(result, type(value), guards=guards)
+                result = ConstDictVariable.create(result, type(value), guards=guards)
 
             return self.tx.output.side_effects.track_dict(self.source, value, result)
         elif isinstance(value, torch.nn.Module):
@@ -1851,14 +1844,8 @@
         elif isinstance(value, (type, abc.ABCMeta)):
             return UserDefinedClassVariable(value)
         elif isinstance(value, dict):
-            return ConstDictVariable(
-                {
-                    HashableTracker(ConstantVariable.create(k)): self(tx, v)
-                    for k, v in value.items()
-                },
-                dict,
-                mutable_local=MutableLocal(),
-            )
+            items = {self(tx, k): self(tx, v) for k, v in value.items()}
+            return ConstDictVariable.create(items, mutable_local=MutableLocal())
         elif isinstance(value, set):
             return SetVariable(
                 [self(tx, x) for x in value], mutable_local=MutableLocal()

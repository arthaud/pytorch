import abc
import collections
import contextlib
import dataclasses
import enum
import functools
import inspect
import logging
import operator
import re
import sys
import types
from typing import List, NamedTuple, Optional, Union

try:
    import numpy as np
except ModuleNotFoundError:
    np = None

import torch

from torch import SymInt
from torch._guards import GuardSource, TracingContext
from torch._ops import HigherOrderOperator
from torch._streambase import _EventBase, _StreamBase
from torch._subclasses.fake_tensor import FakeTensor, is_fake, maybe_get_fake_mode
from torch.fx.experimental.symbolic_shapes import (
    _constrain_range_for_size,
    DimConstraint,
    DimDynamic,
    RelaxedUnspecConstraint,
)
from torch.fx.immutable_collections import immutable_list
from torch.utils._python_dispatch import is_traceable_wrapper_subclass
from torch.utils.weak import TensorWeakRef, WeakIdRef
from .. import config, mutation_guard, replay_record, skipfiles, trace_rules
from ..allowed_functions import (
    is_allowed,
    is_builtin_callable,
    is_numpy,
    is_user_defined_allowed,
)

from ..device_interface import device_interfaces
from ..exc import InternalTorchDynamoError, unimplemented
from ..guards import GuardBuilder, install_guard, make_dupe_guard
from ..side_effects import SideEffects
from ..source import (
    AttrSource,
    ConstantSource,
    ConvertIntSource,
    GetItemSource,
    GlobalWeakRefSource,
    is_constant_source,
    LocalSource,
    NumpyTensorSource,
    RandomValueSource,
    Source,
    TupleIteratorGetItemSource,
)
from ..utils import (
    build_checkpoint_variable,
    clone_input,
    get_fake_value,
    get_static_address_type,
    global_key_name,
    is_namedtuple,
    is_typing,
    is_utils_checkpoint,
    istype,
    odict_values,
    preserve_rng_state,
    tensor_always_has_static_shape,
    tuple_iterator,
    tuple_iterator_getitem,
    tuple_iterator_len,
    wrap_fake_exception,
)

from .base import MutableLocal, typestr, VariableTracker
from .builtin import BuiltinVariable
from .constant import ConstantVariable, EnumVariable
from .ctx_manager import EventVariable, NullContextVariable, StreamVariable
from .dicts import (
    ConstDictVariable,
    DataClassVariable,
    DefaultDictVariable,
    HFPretrainedConfigVariable,
    PythonSysModulesVariable,
    SetVariable,
)
from .distributed import (
    DeviceMeshVariable,
    PlacementClassVariable,
    PlacementVariable,
    ProcessGroupVariable,
)
from .functions import (
    CollectiveFunctionRewriteVariable,
    FunctoolsPartialVariable,
    TritonKernelVariable,
    UserFunctionVariable,
    UserMethodVariable,
)
from .higher_order_ops import TorchHigherOrderOperatorVariable
from .lazy import LazyVariableTracker
from .lists import (
    BaseListVariable,
    ListVariable,
    NamedTupleVariable,
    RangeVariable,
    SizeVariable,
    SliceVariable,
    TupleIteratorVariable,
    TupleVariable,
)
from .misc import (
    AutogradFunctionContextVariable,
    AutogradFunctionVariable,
    ComptimeVariable,
    GetAttrVariable,
    GetSetDescriptorVariable,
    InspectSignatureVariable,
    LambdaVariable,
    MethodWrapperVariable,
    NumpyVariable,
    PythonModuleVariable,
    SavedTensorBox,
    SkipFilesVariable,
    TypingVariable,
)

from .nn_module import FSDPManagedNNModuleVariable, UnspecializedNNModuleVariable
from .optimizer import OptimizerVariable
from .tensor import (
    NumpyNdarrayVariable,
    SymNodeVariable,
    TensorSubclassVariable,
    TensorVariable,
    UnspecializedPythonVariable,
)
from .torch import tensor_dunder_fns, torch_special_class_types, TorchVariable
from .torch_function import build_torch_function_fn, TensorWithTFOverrideVariable
from .user_defined import (
    KeyedJaggedTensorVariable,
    UserDefinedClassVariable,
    UserDefinedObjectVariable,
)


log = logging.getLogger(__name__)


DimList = List


class _missing:
    pass


@dataclasses.dataclass
class GraphArg:
    source: Source
    # TODO: storing a SymInt here but not a FakeTensor is a pretty strange
    # thing to do.  Probably should have example (which stores an int) and
    # fake_example
    _example: Union[TensorWeakRef, torch.SymInt]
    is_unspecialized: bool
    fake_tensor: Optional[torch._subclasses.fake_tensor.FakeTensor]
    # UnspecializedPythonVariable often masquerades as a tensor.
    # We MUST NOT generate shape guard code
    # that actually tries to access tensor properties on these values.
    # is_tensor lets us tell if this graph arg actually is a tensor
    # or not.
    is_tensor: bool = True
    # Sometimes, the Tensor we pass to example is freshly allocated (smh).
    # Then we cannot only keep a weak reference to it.  This lets you
    # stash a strong reference too.
    example_strong_ref: Optional[torch.Tensor] = None

    @property
    def example(self):
        if isinstance(self._example, TensorWeakRef):
            r = self._example()
            assert r is not None
            return r
        else:
            return self._example

    def __post_init__(self):
        if isinstance(self._example, torch.Tensor):
            self._example = TensorWeakRef(self._example)
            assert is_fake(self.fake_tensor)

    def load(self, tx):
        return self.source.reconstruct(tx)

    def erase(self):
        self._example = None

    def __eq__(self, other):
        return self.source.name() == other.source.name()


@dataclasses.dataclass
class FrameStateSizeEntry:
    scalar: Optional[int]
    size: Optional[List[int]]


class VariableBuilder:
    """Wrap a python value in a VariableTracker() instance"""

    def __init__(
        self,
        tx,
        source: Source,
    ):
        assert (
            source is not None
        ), "Consider SourcelessBuilder for ephemeral objects, usually objects created locally."
        assert TracingContext.get() is not None, "Expected active TracingContext"
        super().__init__()
        self.tx = tx
        self.source = source
        self.name = source.name()

    def __call__(self, value):
        if value in self.tx.output.side_effects:
            side_effect_result = self.tx.output.side_effects[value]
            dup_guard = make_dupe_guard(self.source, side_effect_result.source)
            if dup_guard:
                self.install_guards(dup_guard)
            return side_effect_result
        vt = self._wrap(value).clone(**self.options())
        if self._can_lift_attrs_to_inputs(vt):
            vt = self.tx.output.side_effects.track_object_existing(
                self.source, value, vt
            )
        return vt

    def _can_lift_attrs_to_inputs(self, vt):
        if type(vt) in [
            TensorVariable,
            TensorWithTFOverrideVariable,
            UserDefinedObjectVariable,
            NumpyNdarrayVariable,
        ]:
            return True
        return False

    @staticmethod
    @functools.lru_cache(None)
    def _common_constants():
        return {
            # We zero-one specialize shapes, so specialize these constants
            # too
            0,
            1,
            # NB: There used to be more constants here, but honestly it was
            # pretty confusing.  Note we specialize floats by default, and
            # DON'T specialize ints by default.  This all only matters with
            # dynamic_shapes
        }

    def get_source(self):
        return self.source

    def options(self):
        return {"source": self.get_source()}

    def install_guards(self, *guards):
        source = self.get_source()
        if (
            isinstance(source, ConstantSource)
            or source.guard_source() == GuardSource.CONSTANT
        ):
            return None
        install_guard(*[source.make_guard(guard) for guard in guards], skip=1)
        return {}

    @classmethod
    @functools.lru_cache(None)
    def _type_dispatch(cls):
        # NB: Careful not to close over self to avoid ref cycle from lru_cache
        entries = [
            (
                (torch.Tensor, torch.nn.Parameter, torch._subclasses.FakeTensor),
                cls.wrap_tensor,
            ),
            ((tuple, list, odict_values, collections.deque), cls.wrap_listlike),
            (tuple_iterator, cls.wrap_tuple_iterator),
            ((slice, range), cls.wrap_slice_range),
            (
                (
                    int,
                    float,
                    bool,
                    type(None),
                    str,
                    torch.Size,
                    torch.device,
                    torch.dtype,
                ),
                cls.wrap_literal,
            ),
        ]

        if config.trace_numpy and np:
            entries.append((np.ndarray, cls.wrap_numpy_ndarray))

        result = {}
        for ts, fn in entries:
            for t in ts if isinstance(ts, tuple) else (ts,):
                assert t not in result
                result[t] = fn

        return result

    @classmethod
    @functools.lru_cache(None)
    def _id_dispatch(cls):
        from ..comptime import comptime

        entries = [
            (
                inspect.signature,
                lambda self, value: LambdaVariable(
                    InspectSignatureVariable.create,
                    source=self.source,
                    **self.install_guards(GuardBuilder.FUNCTION_MATCH),
                ),
            ),
            (comptime, lambda self, value: ComptimeVariable()),
            (
                dataclasses.fields,
                lambda self, value: LambdaVariable(
                    _dataclasses_fields_lambda,
                    source=self.source,
                    **self.install_guards(GuardBuilder.FUNCTION_MATCH),
                ),
            ),
            (
                tensor_dunder_fns,
                lambda self, value: TorchVariable(
                    value,
                    source=self.source,
                    **self.install_guards(GuardBuilder.FUNCTION_MATCH),
                ),
            ),
        ]

        result = {}
        for ts, fn in entries:
            for t in ts if isinstance(ts, (tuple, list)) else (ts,):
                assert t not in result
                result[id(t)] = fn

        return result

    def _wrap(self, value):
        # import here to avoid circular dependencies
        from torch.utils._triton import has_triton

        if has_triton():
            from triton.runtime.autotuner import Autotuner
            from triton.runtime.jit import JITFunction
        else:

            class JITFunction:
                pass

            class Autotuner:
                pass

        # Handle exact type() match
        type_dispatch = self._type_dispatch().get(type(value))
        if type_dispatch is not None:
            return type_dispatch(self, value)

        # Handle exact id() match
        id_dispatch = self._id_dispatch().get(id(value))
        if id_dispatch is not None:
            return id_dispatch(self, value)

        # Note - There are some nested values where types mismatch!
        # We want to get those out and wrap those.
        value = inspect.getattr_static(value, "_torchdynamo_inline", value)

        # Everything else (NB: order matters!)
        if is_traceable_wrapper_subclass(value) or istype(
            value, config.traceable_tensor_subclasses
        ):
            return self.wrap_tensor(value)
        elif is_namedtuple(value):
            return self.wrap_listlike(value)

        elif value is torch.utils._pytree.SUPPORTED_NODES:
            # For SUPPORTED_NODES, we guard on the dictionary version (PEP509)
            # under the assumption that the values themselves don't change.
            self.install_guards(GuardBuilder.DICT_VERSION)
            result = {
                k: UserDefinedObjectVariable(
                    value[k],
                    source=GetItemSource(self.get_source(), k),
                )
                for k in value.keys()
            }
            return ConstDictVariable(result, type(value))
        elif value is sys.modules:
            return PythonSysModulesVariable(source=self.source)
        elif istype(
            value, (dict, collections.defaultdict, collections.OrderedDict)
        ) and all(
            ConstantVariable.is_literal(k)
            or self.tensor_can_be_dict_key(k)
            or isinstance(k, enum.Enum)
            for k in value.keys()
        ):
            if not value and self.get_source().is_nn_module():
                # It is faster to guard on 'false' property than to guard
                # on actual dict keys, but we can't do this fast guard in general because
                # it omits a crucial type check that ensures the value is actually still a dict at runtime.

                # Why is this OK for (specialized) nnmodules? We set up a setattr hook
                # to check for module property mutations, which does a reasonable,
                # but not completely secure job ensuring a property wasn't changed.
                self.install_guards(GuardBuilder.BOOL_FALSE)
            else:
                self.install_guards(GuardBuilder.DICT_KEYS)

            # store key variables in global location for reconstruction
            for key in value.keys():
                if self.tensor_can_be_dict_key(key):
                    self.tx.store_global_weakref(global_key_name(key), key)

            def index_source(key):
                if self.tensor_can_be_dict_key(key):
                    return GlobalWeakRefSource(global_key_name(key))
                else:
                    return key

            result = {
                k: LazyVariableTracker.create(
                    value[k],
                    source=GetItemSource(self.get_source(), index_source(k)),
                )
                for k in value.keys()
            }

            if istype(value, collections.defaultdict):
                result = DefaultDictVariable(
                    result,
                    type(value),
                    self._wrap(value.default_factory),
                )
            else:
                result = ConstDictVariable(result, type(value))

            return self.tx.output.side_effects.track_dict(self.source, value, result)
        elif isinstance(value, torch.nn.Module):
            return self.wrap_module(value)
        elif ConstantVariable.is_literal(value):  # non-atomic literals
            return self.wrap_literal(value)
        elif istype(value, frozenset) and (
            all(is_allowed(x) or ConstantVariable.is_literal(x) for x in value)
        ):
            # For frozenset, we can guard by object ID instead of value
            # equality, this allows us to handle non-literal values
            self.install_guards(GuardBuilder.ID_MATCH)
            return ConstantVariable.create(value=value, source=self.source)
        elif isinstance(value, enum.Enum):
            self.install_guards(GuardBuilder.ID_MATCH)
            return EnumVariable(value=value, source=self.source)
        elif is_builtin_callable(value):
            self.install_guards(GuardBuilder.BUILTIN_MATCH)
            return BuiltinVariable(value, source=self.source)
        elif is_utils_checkpoint(value):
            return build_checkpoint_variable(source=self.source)
        elif isinstance(value, functools.partial):
            func_src = AttrSource(self.get_source(), "func")
            func_obj = VariableBuilder(self.tx, func_src)(value.func)

            args = []
            args_source = AttrSource(self.get_source(), "args")
            for i, arg in enumerate(value.args):
                args.append(
                    VariableBuilder(self.tx, GetItemSource(args_source, i))(arg)
                )

            keywords = {}
            keywords_source = AttrSource(self.get_source(), "keywords")
            for k, v in value.keywords.items():
                keywords[k] = VariableBuilder(
                    self.tx, GetItemSource(keywords_source, k)
                )(v)

            install_guard(
                self.get_source().make_guard(GuardBuilder.TYPE_MATCH),
                keywords_source.make_guard(GuardBuilder.DICT_KEYS),
                args_source.make_guard(GuardBuilder.LIST_LENGTH),
            )
            return FunctoolsPartialVariable(func_obj, args, keywords, original=value)
        elif is_typing(value):
            # typing.List, typing.Mapping, etc.
            self.install_guards(GuardBuilder.ID_MATCH)
            return TypingVariable(
                value,
                source=self.source,
            )
        elif np is not None and isinstance(value, np.generic):
            # numpy array scalars: convert to 0D arrays
            return self.wrap_numpy_ndarray(np.asarray(value))
        elif is_numpy(value):
            assert np
            self.install_guards(
                GuardBuilder.FUNCTION_MATCH
                if callable(value)
                else GuardBuilder.TYPE_MATCH
            )
            return NumpyVariable(value, source=self.source)
        # NB: These can't be put in type_dispatch, they have to run later
        elif CollectiveFunctionRewriteVariable.can_rewrite(value):
            new_fn, new_source = CollectiveFunctionRewriteVariable.rewrite(value)
            old_source = self.source
            self.source = new_source
            self.install_guards(GuardBuilder.FUNCTION_MATCH)
            return CollectiveFunctionRewriteVariable(
                new_fn, orig_fn=value, orig_source=old_source, source=new_source
            )
        elif istype(value, torch.autograd.function.FunctionMeta):
            self.install_guards(GuardBuilder.FUNCTION_MATCH)
            return AutogradFunctionVariable(
                value,
                source=self.source,
            )
        elif isinstance(value, torch.autograd.function.FunctionCtx):
            saved_tensors_source = AttrSource(self.source, "saved_tensors")
            install_guard(
                self.source.make_guard(GuardBuilder.TYPE_MATCH),
                saved_tensors_source.make_guard(GuardBuilder.LIST_LENGTH),
            )
            saved_tensors = [
                VariableBuilder(self.tx, GetItemSource(saved_tensors_source, n))(v)
                for n, v in enumerate(value.saved_tensors)
            ]
            return self.tx.output.side_effects.track_object_existing(
                self.source,
                value,
                AutogradFunctionContextVariable(
                    value,
                    source=self.source,
                    saved_tensors=SavedTensorBox(saved_tensors),
                ),
            )
        elif (
            isinstance(value, types.MethodType)
            and istype(
                getattr(value, "__self__", None), torch.autograd.function.FunctionMeta
            )
            and getattr(value, "__name__", "") == "apply"
            and value == getattr(value.__self__, "apply", None)
        ):
            # handle aliased autograd function `apply` calls
            self.install_guards(GuardBuilder.FUNCTION_MATCH)
            return GetAttrVariable(
                AutogradFunctionVariable(value.__self__, source=self.source),
                "apply",
            )
        elif np and isinstance(value, np.number):
            return self.wrap_unspecialized_primitive(value)
        elif DataClassVariable.is_matching_object(value):
            self.install_guards(GuardBuilder.TYPE_MATCH)
            return DataClassVariable.wrap(self, value)
        elif HFPretrainedConfigVariable.is_matching_object(value):
            self.install_guards(GuardBuilder.TYPE_MATCH)
            return HFPretrainedConfigVariable(value)
        elif isinstance(value, HigherOrderOperator):
            self.install_guards(GuardBuilder.TYPE_MATCH, GuardBuilder.NAME_MATCH)
            return TorchHigherOrderOperatorVariable.make(value, source=self.source)
        elif type(value).__name__ == "builtin_function_or_method" and isinstance(
            value.__self__, torch_special_class_types
        ):
            self.install_guards(GuardBuilder.FUNCTION_MATCH)
            return TorchVariable(
                value,
            )
        elif isinstance(value, _StreamBase):
            self.install_guards(GuardBuilder.ID_MATCH)
            return StreamVariable(
                None,
                value,
                value.device.type,
                source=self.source,
            )
        elif isinstance(value, _EventBase):
            self.install_guards(GuardBuilder.ID_MATCH)
            return EventVariable(
                None,
                value,
                source=self.source,
            )
        elif (
            isinstance(value, torch._C._TensorMeta)
            and value in config.traceable_tensor_subclasses
        ):
            return TensorSubclassVariable(value, source=self.source)
        elif (
            istype(value, contextlib.nullcontext)
            and inspect.getattr_static(value, "enter_result", None) is None
        ):
            # TODO(jansel): I think this can be TYPE_MATCH
            self.install_guards(GuardBuilder.FUNCTION_MATCH)
            return NullContextVariable(source=self.source)
        elif KeyedJaggedTensorVariable.is_matching_object(value):
            self.install_guards(GuardBuilder.TYPE_MATCH)
            result = KeyedJaggedTensorVariable(value, source=self.source)
            # TODO: this doing it manually is bad
            return self.tx.output.side_effects.track_object_existing(
                self.source, value, result
            )
        elif isinstance(value, torch.optim.Optimizer):
            self.install_guards(GuardBuilder.TYPE_MATCH)
            return OptimizerVariable(value, source=self.source)
        elif ProcessGroupVariable.is_process_group(value):
            self.install_guards(GuardBuilder.ID_MATCH)
            return ProcessGroupVariable(value, source=self.source)
        elif DeviceMeshVariable.is_device_mesh(value):
            # TODO: see if we need to add custom guard instead of a simple ID_MATCH
            self.install_guards(GuardBuilder.ID_MATCH)
            return DeviceMeshVariable(value, source=self.source)
        elif PlacementClassVariable.is_placement_type(value):
            # TODO: see if we need to add custom guard instead of a simple ID_MATCH
            self.install_guards(GuardBuilder.ID_MATCH)
            return PlacementClassVariable(value, source=self.source)
        elif PlacementVariable.is_placement(value):
            # TODO: see if we need to add custom guard instead of a simple ID_MATCH
            self.install_guards(GuardBuilder.ID_MATCH)
            return PlacementVariable(
                value,
                source=self.source,
            )
        elif isinstance(value, torch.SymBool):
            # Note: the idea here is to re-use the infra we've built for SymInt by simulating the
            # user provided SymBool with a SymInt in dynamo.

            # Concretely,
            # 1. We create a SymInt in dynamo's shape_env, whose source is constructed as ConvertIntSource(self.source).
            # so that guards on the SymInts can be effectively applied on the original SymBool in user program.
            # 2. We create a SymBool based on the SymInt in dynamo's ShapeEnv. Because the original user program
            # depends on the value being a SymBool. This allows dynamo to interpret the user's program correctly.

            value_hint = value.node.require_hint()
            new_source = ConvertIntSource(self.source)

            new_symint = self.tx.output.shape_env.create_unspecified_symint_and_symbol(
                int(value_hint),
                new_source,
                dynamic_dim=DimDynamic.DYNAMIC,
            )

            sym_node_proxy = self.tx.output.root_tracer.create_graph_input(
                re.sub(r"[^a-zA-Z0-9]+", "_", self.name),
                type(new_symint),
                source=new_source,
            )

            sym_node_proxy.node.meta["grapharg"] = GraphArg(
                new_source,
                new_symint,
                False,
                None,
                is_tensor=False,
                example_strong_ref=new_symint,
            )
            self.tx.output.tracked_fakes.append(
                TrackedFake(new_symint, new_source, None)
            )
            return SymNodeVariable(
                sym_node_proxy,
                new_symint == 1,
            )
        elif isinstance(value, (JITFunction, Autotuner)):
            self.install_guards(GuardBuilder.ID_MATCH)
            return TritonKernelVariable(
                value,
                None,  # No kernel idx provided
                None,  # No grid provided
                source=self.source,
            )
        elif trace_rules.lookup(value) is not None:
            return trace_rules.lookup(value).create_with_source(
                value, source=self.source
            )
        elif is_allowed(value):
            if is_user_defined_allowed(value):
                self.tx.output.has_user_defined_allowed_in_graph = True
            self.install_guards(GuardBuilder.FUNCTION_MATCH)
            return TorchVariable(
                value,
                source=self.source,
            )
        elif (
            istype(value, (type, types.FunctionType))
            and skipfiles.check(value, allow_torch=True)
            and not inspect.getattr_static(value, "_torchdynamo_inline", False)
            and not inspect.getattr_static(value, "__script_if_tracing_wrapper", False)
        ):
            self.install_guards(GuardBuilder.FUNCTION_MATCH)
            return SkipFilesVariable(
                value,
                skipfiles.check_verbose(value, allow_torch=True).reason,
                source=self.source,
            )
        elif istype(value, (types.FunctionType, torch.jit.ScriptFunction)):
            self.install_guards(GuardBuilder.FUNCTION_MATCH)
            return UserFunctionVariable(
                value,
                source=self.source,
            )
        elif isinstance(value, types.MethodType) and isinstance(
            value.__self__, torch.nn.Module
        ):
            # don't let MethodTypes fall through to UserDefinedObject,
            # which doesn't support 'CALL_FUNCTION'

            # TODO(whc): Why do we limit this to methods on NNModules?
            # I don't have a good reason for this, but it preserves the existing behavior
            # for MBartForConditionalGeneration, which generates many graph breaks and OOMs otherwise.
            # I suspect we probably want to relax this check and dig deeper there.

            # In order to construct a MethodVariable in Dynamo, we start with an actual method obj from python,
            # but need to separately wrap its underlying `__func__` and its `self` argument.  We wrap `self` here
            # and then `__func__` gets wrapped inside UserMethodVariable.
            self_obj = VariableBuilder(
                self.tx, source=AttrSource(self.source, "__self__")
            )(value.__self__)
            assert self_obj and isinstance(
                self_obj, VariableTracker
            ), "Failed to produce a valid self obj"
            self.install_guards(GuardBuilder.FUNCTION_MATCH)
            return UserMethodVariable(
                value.__func__,
                self_obj,
                source=self.source,
            )
        elif istype(value, (types.ModuleType, replay_record.DummyModule)):
            self.install_guards(GuardBuilder.FUNCTION_MATCH)
            return PythonModuleVariable(
                value,
                source=self.source,
            )
        elif isinstance(value, types.GetSetDescriptorType):
            self.install_guards(GuardBuilder.FUNCTION_MATCH)
            return GetSetDescriptorVariable(value)
        elif isinstance(value, types.MethodWrapperType):
            self.install_guards(GuardBuilder.FUNCTION_MATCH)
            return MethodWrapperVariable(value, source=self.source)
        elif issubclass(type(value), type):
            self.install_guards(GuardBuilder.FUNCTION_MATCH)
            return UserDefinedClassVariable(
                value,
                source=self.source,
            )
        else:
            self.install_guards(GuardBuilder.TYPE_MATCH)
            result = UserDefinedObjectVariable(value, source=self.source)
            if not SideEffects.cls_supports_mutation_side_effects(type(value)):
                # don't allow STORE_ATTR mutation with custom __setattr__
                return result
            return self.tx.output.side_effects.track_object_existing(
                self.source, value, result
            )

    def tensor_can_be_dict_key(self, value):
        # only allow Parameter and another specific Tensor can be used as dict key
        return (
            isinstance(value, torch.nn.Parameter)
            or isinstance(self.source, AttrSource)
            and self.source.member == "state"
            and isinstance(self.source.base, LocalSource)
        )

    def tensor_should_specialize(self):
        return (
            self.source
            and isinstance(self.source, GetItemSource)
            and isinstance(self.source.base, GetItemSource)
            and self.source.base.index == "params"
            and isinstance(self.source.base.base, GetItemSource)
            and isinstance(self.source.base.base.base, AttrSource)
            and self.source.base.base.base.member == "param_groups"
            and isinstance(self.source.base.base.base.base, LocalSource)
            and (
                isinstance(
                    self.tx.f_locals[self.source.base.base.base.base.local_name],
                    torch.optim.Optimizer,
                )
                if self.source.base.base.base.base.local_name in self.tx.f_locals.keys()
                else True
            )
        )

    def wrap_listlike(self, value: Union[tuple, list, odict_values, NamedTuple]):
        # One can index a tensor with a list/tuple. Therefore, we need to
        # have a stricter match.
        self.install_guards(GuardBuilder.LIST_LENGTH)

        for item in value:
            if item is value:
                unimplemented("list elements are pointing to the list itself")

        output = [
            VariableBuilder(self.tx, GetItemSource(self.get_source(), i))(item)
            for i, item in enumerate(value)
        ]
        result = BaseListVariable.cls_for_instance(value)(
            output, mutable_local=MutableLocal()
        )
        if istype(value, list):
            return self.tx.output.side_effects.track_list(self.source, value, result)
        return result

    def wrap_tuple_iterator(self, value: tuple_iterator):
        self.install_guards(GuardBuilder.TUPLE_ITERATOR_LEN)
        output = [
            VariableBuilder(self.tx, TupleIteratorGetItemSource(self.get_source(), i))(
                tuple_iterator_getitem(value, i)
            )
            for i in range(tuple_iterator_len(value))
        ]
        return TupleIteratorVariable(output, mutable_local=MutableLocal())

    def wrap_slice_range(self, value: Union[slice, range]):
        items = [
            VariableBuilder(self.tx, AttrSource(self.get_source(), k))(
                getattr(value, k)
            )
            for k in ("start", "stop", "step")
        ]
        if isinstance(value, slice):
            self.install_guards(GuardBuilder.TYPE_MATCH)
            return SliceVariable(items)
        else:
            # TODO(jansel): I think this can be TYPE_MATCH
            self.install_guards(GuardBuilder.EQUALS_MATCH)
            return RangeVariable(items)

    def wrap_module(self, value: torch.nn.Module):
        from ..eval_frame import OptimizedModule

        if istype(value, OptimizedModule):
            self.install_guards(GuardBuilder.TYPE_MATCH)
            self.source = AttrSource(self.source, "_orig_mod")
            return self.wrap_module(value._orig_mod)

        if (
            isinstance(value, (torch.nn.RNN, torch.nn.GRU, torch.nn.LSTM))
            and not config.allow_rnn
        ):
            unimplemented("TorchDynamo purposely graph breaks on RNN, GRU, LSTMs")
        if mutation_guard.is_dynamic_nn_module(value):
            # created dynamically, don't specialize on it
            self.install_guards(GuardBuilder.TYPE_MATCH)
            result = UnspecializedNNModuleVariable(value)
            if not SideEffects.cls_supports_mutation_side_effects(type(value)):
                # don't allow STORE_ATTR mutation with custom __setattr__
                return result
            return self.tx.output.side_effects.track_object_existing(
                self.source, value, result
            )
        elif issubclass(
            value.__class__, torch.nn.parallel.distributed.DistributedDataParallel
        ):
            self.install_guards(GuardBuilder.TYPE_MATCH)
            return UnspecializedNNModuleVariable(value)
        elif getattr(value, "_is_fsdp_managed_module", False):
            # See note [Dynamo treats FSDP wrapped modules as UnspecializedNNModule]
            # in fully_sharded_data_parallel.py for more information

            # we can't do this assert inside FSDP constructor,
            # since we don't know yet whether dynamo will be used
            assert getattr(
                value, "_fsdp_use_orig_params", False
            ), "Dynamo only supports FSDP with use_orig_params=True"

            # Note on FSDP guarding
            # 1. We expect FSDP wrapping mutates an nn module irreversably (no way to de-wrap).
            # 2. Eager FSDP already assumes (requires, but without enforcement) that users don't mutate their
            #    model parameters/structure after FSDP wrapping, because FSDP wouldn't notice or update its FlatParams.
            #
            # Due to (1), once we enter this path we expect not to go back nor have to guard on type
            # or _is_fsdp_managed_module.
            #
            # TODO(whc) We could add a guard on the opposite case, where a user compiled/ran
            # pre-FSDP-wrapped model, then wrapped, to ensure that we recompile with the FSDP handling.
            #
            # Due to (2), we skip guards on inner contents of fsdp_managed modules, by using FSDPNNModuleSource as the
            # guard source.  This behavior is gated on config.skip_fsdp_guards.
            #
            # ID_MATCH is required to disambiguate cases as simple as a unit test that constructs 2 models and wraps
            # them differently with different FSDP configs.  (test_dynamo_distributed.py -k test_fsdp_aot_eager)
            self.install_guards(GuardBuilder.TYPE_MATCH, GuardBuilder.ID_MATCH)
            return FSDPManagedNNModuleVariable(value, source=self.get_source())
        else:
            return self.tx.output.register_attr_or_module(
                value,
                self.name,
                source=self.get_source(),
                # Guards are added inside register_attr_or_module
            )

    def wrap_literal(self, value):
        unspec = not config.specialize_int
        if unspec and type(value) is torch.Size:
            self.install_guards(GuardBuilder.LIST_LENGTH)
            return SizeVariable(
                [
                    VariableBuilder(self.tx, GetItemSource(self.get_source(), i))(v)
                    for i, v in enumerate(value)
                ]
            )
        elif unspec and type(value) is int:
            # unspecializing int by default, but still
            # specialize for the following conditions
            if not TracingContext.get().force_unspec_int_unbacked_size_like and (
                value in self._common_constants()
                # Assume integers from global variables want to be specialized
                or not self.source.guard_source().is_local()
                # Assume that integers that came from NN modules want to be
                # specialized (as we don't expect users to be changing the
                # NN modules on the fly)
                or self.source.guard_source().is_nn_module()
            ):
                self.install_guards(GuardBuilder.CONSTANT_MATCH)
                return ConstantVariable.create(value=value)
            else:
                return self.wrap_unspecialized_primitive(value)
        else:
            self.install_guards(GuardBuilder.CONSTANT_MATCH)
            return ConstantVariable.create(value=value)

    def assert_not_wrapped_by_this_graph(self, value: torch.Tensor):
        if is_fake(value) and maybe_get_fake_mode(value) is self.tx.fake_mode:
            raise InternalTorchDynamoError(
                "Cannot wrap a Tensor that has already been",
                "wrapped by this instance of Dynamo",
            )

    def wrap_tensor(self, value: torch.Tensor):
        source = self.get_source()

        # We cannot already be tracking the tensor, which implies
        # it would have already been wrapped
        assert value not in self.tx.output.side_effects

        if (
            source.guard_source().is_nn_module()
            or get_static_address_type(value) is not None
        ) and not source.guard_source().is_fsdp_module():
            self.assert_not_wrapped_by_this_graph(value)
            return self.tx.output.register_attr_or_module(
                value, self.name, source=source
            )

        if is_constant_source(source):
            self.assert_not_wrapped_by_this_graph(value)
            return self.tx.output.register_attr_or_module(
                value,
                re.sub(r"[^a-zA-Z0-9]+", "_", self.name),
                source=source,
                # Guards are added inside register_attr_or_module
            )

        if type(value) in config.traceable_tensor_subclasses:
            # Ordinarily, we would fakeify a tensor so that it can get dynamic
            # shapes and be computed on without triggering actual operations.
            # However, how can we fakeify a tensor subclass?  Ordinary
            # inheritance (nor multiple inheritance) won't work work.
            #
            # Instead, our plan is to *manually simulate* the tensor subclass
            # inheriting from a fake tensor with dynamo.  This means our
            # data representation for a tensor subclass will be a fake tensor
            # + tensor subclass type + any extra data the subclass may have
            # been storing on the tensor.  Because all Python accesses are
            # mediated through TensorWithTFOverrideVariable, we can ensure
            # that we dispatch differently, e.g., according to
            # __torch_function__
            #
            # To simplify things for now, the __dict__ tracking bits haven't
            # been implemented yet, but they can be added into this design at
            # a later point in time.
            subclass_type = type(value)
        else:
            assert type(value) in (
                torch.Tensor,
                torch.nn.Parameter,
                torch._subclasses.fake_tensor.FakeTensor,
            ) or is_traceable_wrapper_subclass(value), type(value)
            subclass_type = None

        # NB: this just says we accessed a tensor from the same source again
        # (e.g., a tensor lives in a global foo, and we LOAD_GLOBAL it twice).
        # This is distinct from two distinct sources mapping to the same
        # Tensor (per id())!  No guard is necessary here.  See below for the
        # other case.
        is_duplicate_tensor = source in self.tx.output.input_source_to_var
        if is_duplicate_tensor:
            return self.tx.output.input_source_to_var[source]

        # We have accessed the SAME tensor from a different source.  In some
        # situations, it doesn't matter if you have the same tensor identity
        # or not, but we are unable to do this fine-grained tracking.  So
        # instead we just say, if x is y, then to successfully reuse this
        # compiled tensor again, you must have x is y again.  Negative
        # aliases, that is, that x is not y, are IMPLICITLY checked as part of
        # the code cache matching process, you don't need to explicitly
        # generate a guard for it (nor would you want to, you need O(n^2)
        # pairwise 'is not' tests to do it.)
        if value in self.tx.output.real_value_tensor_positive_aliases:
            stored_value = self.tx.output.real_value_tensor_positive_aliases[value]
            # TODO(voz): Decently common pattern, refactor at some point.
            dup_guard = self._make_dupe_guard(stored_value)
            if dup_guard:
                self.install_guards(dup_guard)
            return stored_value

        # By this point, we should have deduplicated all tensors
        self.assert_not_wrapped_by_this_graph(value)

        # tx.output has multiple tracers if we're introspecting HigherOrderOperator.
        # When we've discovered an untracked tensor, then we actually need
        # to get Dynamo to track the tensor (which is what this function does)
        # and put it as a graph input on the root tracer. Later on,
        # if the input is actually used in the body of the HigherOrderOperator,
        # then the relevant SubgraphTracer will lift it to being an input of
        # the subgraph.
        # See NOTE [HigherOrderOperator tracing design] for more details.

        tensor_proxy = self.tx.output.root_tracer.create_graph_input(
            re.sub(r"[^a-zA-Z0-9]+", "_", self.name), type(value), source=source
        )
        options = {}
        if type(value) in config.traceable_tensor_subclasses:
            options["torch_function_fn"] = build_torch_function_fn(
                self.tx, value, self.source
            )
            self.install_guards(GuardBuilder.TYPE_MATCH)

        self.install_guards(
            functools.partial(
                GuardBuilder.TENSOR_MATCH,
                value=value
                if isinstance(source, NumpyTensorSource)
                else TensorWeakRef(value),
            )
        )

        tensor_variable = wrap_fx_proxy(
            tx=self.tx,
            proxy=tensor_proxy,
            example_value=value,
            should_specialize=self.tensor_should_specialize(),
            subclass_type=subclass_type,
            source=source,
            **options,
        )
        self.tx.output.input_source_to_var[source] = tensor_variable
        assert "tensor_dict" not in tensor_proxy.node.meta
        tensor_proxy.node.meta["tensor_dict"] = value.__dict__.copy()

        # TODO: I think the result is guaranteed to be fake with
        # ignore_subclass changes
        # Note: this information is conveyed via subclass_type now
        fake_tensor_value = tensor_variable.proxy.node.meta["example_value"]
        if maybe_get_fake_mode(fake_tensor_value) is not self.tx.fake_mode:
            raise InternalTorchDynamoError("Wrapped Tensor must be this graph's fake")

        grapharg = GraphArg(source, value, False, fake_tensor_value)
        tensor_proxy.node.meta["grapharg"] = grapharg
        self.tx.output.add_symbol_bindings(grapharg)
        return tensor_variable

    def wrap_numpy_ndarray(self, value):
        assert np is not None
        assert isinstance(value, np.ndarray)

        source = NumpyTensorSource(self.get_source())

        from torch._numpy import _util

        try:
            tensor_value = _util._try_convert_to_tensor(value)
        except NotImplementedError as e:
            # failed to convert to tensor, graph break
            unimplemented(str(e))

        # We do this because we want the full behavior of guarding the numpy ndarray as if it were
        # a tensor. It's a little annoying to make a VT to throw out, but there's so many side effects here
        # that there's not another great way to do this atm.
        # This creates the right graphargs, as well as registration for guards in tensor names and shape env.
        VariableBuilder(self.tx, source)(tensor_value).recursive_realize()
        proxy = self.tx.output.root_tracer.create_graph_input(
            re.sub(r"[^a-zA-Z0-9]+", "_", self.name), type(tensor_value), source=source
        )
        options = {"source": source}
        numpy_ndarray_variable = wrap_fx_proxy_cls(
            target_cls=NumpyNdarrayVariable,
            tx=self.tx,
            proxy=proxy,
            example_value=tensor_value,
            **options,
        )

        self.tx.output.input_source_to_var[source] = numpy_ndarray_variable
        example_value = numpy_ndarray_variable.proxy.node.meta["example_value"]

        # is_unspecialized should be true because we are wrapping a np.ndarray as argument input, and it needs to be
        # converted to a tensor.
        grapharg = GraphArg(
            source,
            tensor_value,
            is_unspecialized=True,
            fake_tensor=example_value,
            is_tensor=True,
            example_strong_ref=tensor_value,
        )
        proxy.node.meta["grapharg"] = grapharg

        return numpy_ndarray_variable

    def wrap_unspecialized_primitive(self, value):
        if self.name in self.tx.output.unspec_variable_map:
            return self.tx.output.unspec_variable_map[self.name]
        else:
            shape_env = self.tx.output.shape_env
            if TracingContext.get().force_unspec_int_unbacked_size_like and isinstance(
                value, int
            ):
                wrapped_value = shape_env.create_unbacked_symint()
                _constrain_range_for_size(wrapped_value)
                self.tx.output.tracked_fakes.append(
                    TrackedFake(wrapped_value, self.source, None)
                )

            # NB: We do not do float.  For motivation, see
            # https://docs.google.com/document/d/1INSCdYu1PxXcr43HrD82OudeEuS-qxQe1yZmLg2wy6A/edit
            # but the general idea is that we generate kernels that can
            # take unspecialized floats and use them in sizevar computation
            elif (
                isinstance(value, int)
                and not is_constant_source(self.get_source())
                and not isinstance(self.get_source(), RandomValueSource)
            ):
                if torch._dynamo.config.specialize_int:
                    # If specialize_int is False, also return
                    # a constant (but this should have been handled
                    # in the caller, TBH)
                    self.install_guards(GuardBuilder.CONSTANT_MATCH)
                    return ConstantVariable.create(value=value)

                name = self.source.name()
                if name not in self.tx.output.frame_state:
                    # Note - this essentially means that if this name gets reused as a tensor,
                    # it will start fully dynamic. That should always be a safe option, and not awfully inefficient.
                    # Alternatively, if we want to improve pef here, we can add a third state of unset, but I am not
                    # sure that is necessary for now.
                    frame_state_entry = FrameStateSizeEntry(scalar=value, size=None)
                else:
                    frame_state_entry = self.tx.output.frame_state[name]
                    if frame_state_entry.scalar != value:
                        log.debug(
                            "automatic dynamic int %s val %s != %s",
                            name,
                            value,
                            frame_state_entry.scalar,
                        )
                        frame_state_entry.scalar = None
                self.tx.output.frame_state[name] = frame_state_entry

                # TODO: This should be dynamic, as we in general do not
                # know if bare integers are actually going to be sizevars
                # and it is inappropriate to eagerly duck size them with
                # real sizevars
                if (
                    config.automatic_dynamic_shapes and frame_state_entry.scalar is None
                ) or not config.assume_static_by_default:
                    dynamic_dim = DimDynamic.DYNAMIC
                else:  # assume_static_by_default
                    # TODO: dynamic_dim = DimDynamic.STATIC should work but
                    # for some reason it doesn't
                    self.install_guards(GuardBuilder.CONSTANT_MATCH)
                    return ConstantVariable.create(value=value)

                wrapped_value = shape_env.create_unspecified_symint_and_symbol(
                    value,
                    source=self.source,
                    dynamic_dim=dynamic_dim,
                )

                self.tx.output.tracked_fakes.append(
                    TrackedFake(wrapped_value, self.source, None)
                )
            else:
                wrapped_value = torch.tensor(value)
            if not isinstance(self.get_source(), RandomValueSource):
<<<<<<< HEAD
                install_guard(
                    self.get_source().make_guard(GuardBuilder.TYPE_MATCH, True)
                )
            options = {"source": self.get_source()}
=======
                guards = {self.get_source().make_guard(GuardBuilder.TYPE_MATCH)}
                options = {"guards": guards}
            else:
                options = {}
            options.update({"source": self.get_source()})
>>>>>>> d5215db0
            if isinstance(wrapped_value, torch.Tensor):
                options.update({"raw_value": value})

            proxy = self.tx.output.root_tracer.create_graph_input(
                re.sub(r"[^a-zA-Z0-9]+", "_", self.name),
                type(wrapped_value),
                source=self.get_source(),
            )

            unspec_var = wrap_fx_proxy_cls(
                UnspecializedPythonVariable,
                tx=self.tx,
                proxy=proxy,
                example_value=wrapped_value,
                **options,
            )
            self.tx.output.unspec_variable_map[self.name] = unspec_var
            if not is_constant_source(self.get_source()):
                if self.tx.export and not isinstance(self.get_source(), LocalSource):
                    raise AssertionError(
                        "Dynamo attempts to add additional input during export: value={}, source={}".format(
                            wrapped_value, self.get_source()
                        )
                    )
                fake_tensor_value = None
                if isinstance(unspec_var, ConstantVariable):
                    example_value = unspec_var.value
                else:
                    example_value = unspec_var.proxy.node.meta["example_value"]
                if is_fake(example_value):
                    fake_tensor_value = example_value
                    assert fake_tensor_value.fake_mode is self.tx.fake_mode, (
                        f"fake mode ({fake_tensor_value.fake_mode}) from fake tensor metadata doesn't match mode"
                        "({self.tx.fake_mode}) from InstructionTranslator"
                    )

                proxy.node.meta["grapharg"] = GraphArg(
                    self.get_source(),
                    wrapped_value,
                    isinstance(wrapped_value, torch.Tensor),
                    fake_tensor_value,
                    is_tensor=False,
                    example_strong_ref=wrapped_value,
                )
            return unspec_var


def _dataclasses_fields_lambda(obj):
    if isinstance(obj, UserDefinedObjectVariable):
        value = obj.value
    elif isinstance(obj, DataClassVariable):
        value = obj.user_cls
    else:
        unimplemented(f"Dataclass fields handling fails for type {obj}")
    items = []
    for field in dataclasses.fields(value):
        source = None
        if obj.source:
            source = GetItemSource(
                AttrSource(obj.source, "__dataclass_fields__"), field.name
            )
        items.append(UserDefinedObjectVariable(field, source=source).add_options(obj))
    return TupleVariable(items).add_options(obj)


def wrap_fx_proxy(tx, proxy, example_value=None, subclass_type=None, **options):
    return wrap_fx_proxy_cls(
        target_cls=TensorVariable
        if not subclass_type
        else TensorWithTFOverrideVariable,
        tx=tx,
        proxy=proxy,
        example_value=example_value,
        subclass_type=subclass_type,
        **options,
    )


# Note: Unfortunate split due to some gross classes existing that subclass TensorVariable
# Should be compositional instead
#
# This is a horribly complicated function that does too many things, to
# explain what it does, let's first talk about the classic usage wrap_fx_proxy
# for a TensorVariable.  There are two primary modes of use:
#
#   1. Wrapping a pre-existing Tensor.  In this case, example_value is set
#      to the pre-existing Tensor.  (Note that this example_value will NOT
#      be the final example_value we put into node.meta['example_value'],
#      instead it is converted into a fake tensor using
#      wrap_to_fake_tensor_and_record and registered as a graph input.)
#
#   2. "Wrapping" the result of some Tensor operation Dynamo traced over. In
#      this case, example_value is None (and we are going to figure it out
#      ourselves using FakeTensors, via get_fake_value, which will run
#      the operation represented by the (singular!) FX node referenced by
#      the passed in proxy.)
#
# The expectation is you end up with a Tensor output, and everything is
# straightforwardly traced into the graph.
#
# In all cases, the returned `TensorVariable` subclass will have an `example_value`
# and that `example_value` must be a `FakeTensor` produced by the currently running
# instance of Dynamo.
#
# Upon closer inspection, you may notice that there are a slurry of non-Tensor
# output cases.  What gives?  Well, we sometimes trace operations into the
# graph that don't involve tensors.
#
#   * Some operators return tuples; we need to recursively handle their
#     contents
#
#   * Some operators have side effects that will affect subsequent AOTAutograd
#     tracing but don't otherwise return anything.
#
#   * Some operators return symbolic ints/floats/bools which can go in the
#     graph and be traced (but only if they're actually symbolic!  If they're
#     static you don't want to put them in the graph, which means you
#     shouldn't call this function.)
#
# The common theme is that you only use this function WHEN YOU ARE TRACING
# SOMETHING INTO THE GRAPH.  This is sort of obvious, because you can't call
# this function without a proxy.
def wrap_fx_proxy_cls(
    target_cls, tx, proxy, example_value=None, subclass_type=None, **options
):
    from ..symbolic_convert import InstructionTranslatorBase

    assert isinstance(tx, InstructionTranslatorBase)
    if "guards" in options and options["guards"] is not None:
        tx.output.guards.update(options["guards"])

    assert "example_value" not in proxy.node.meta, f"{proxy.node.meta['example_value']}"

    initial_example_value = example_value

    def _clone_input(value):
        if isinstance(value, torch.Tensor):
            # tensor subclasses will not be converted to FakeTensors and need to be cloned
            if not (
                isinstance(value, FakeTensor)
                or (
                    # Is functional tensor fakeified by this instance of Dynamo
                    torch._is_functional_tensor(value)
                    and maybe_get_fake_mode(value) is tx.fake_mode
                )
                or value.is_nested
            ):
                # NB: ensure strides are preserved
                value = clone_input(value)

        return value

    with preserve_rng_state():
        if example_value is None:
            # only allow_non_graph_fake in this instance because we handle the non-fake
            # cases properly below.
            example_value = get_fake_value(proxy.node, tx, allow_non_graph_fake=True)

        # Handle recursive calls here
        elif maybe_get_fake_mode(example_value) is tx.fake_mode:
            pass

        elif isinstance(example_value, torch.Tensor):
            if tx.export:
                # The legacy behavior for real value cache with subclasses was
                # to perform a clone WITHOUT preserving the subclass.  It's
                # not entirely clear this is what you actually want though.
                with torch._C.DisableTorchFunctionSubclass():
                    proxy.tracer.real_value_cache[proxy.node] = _clone_input(
                        example_value
                    )
            # NB: If we're ignoring subclass, then the expectation is you will
            # take the returned TensorVariable and wrap it into a more
            # accurate TensorVariable that is able to track subclass-ness;
            # otherwise this is wrong!
            kwargs = {
                "ignore_subclass": subclass_type is not None,
                "is_tensor": target_cls
                in (TensorVariable, TensorWithTFOverrideVariable),
            }
            assert "source" in options and options["source"] is not None
            kwargs["source"] = options["source"]
            example_value = wrap_to_fake_tensor_and_record(
                example_value, tx=tx, **kwargs
            )
        if isinstance(example_value, torch.Tensor) and (
            maybe_get_fake_mode(example_value) is not tx.fake_mode
        ):
            raise InternalTorchDynamoError(
                "`example_value` needs to be a `FakeTensor`"
                f"wrapped by this instance of Dynamo. Found: {example_value}"
            )

    if isinstance(example_value, torch.Tensor):
        is_parameter = isinstance(example_value, torch.nn.Parameter)
        should_specialize = options.pop("should_specialize", False)
        if is_parameter or should_specialize:
            specialized_value = initial_example_value
        else:
            specialized_value = None

        # NB: In most (all?) cases, this does not actually do a clone.
        # (WARNING: this means that if we mutate metadata on the fake
        # tensor, the stored example value will update too!)
        example_value = _clone_input(example_value)
        proxy.node.meta["example_value"] = example_value
        specialized_props = target_cls.specialize(example_value)
        # TODO: not sure about this fake mode test
        if (
            isinstance(example_value, torch._subclasses.fake_tensor.FakeTensor)
            and example_value.fake_mode is tx.fake_mode
        ):
            # NB: This will be wrong for ignore_subclass; fix it up later!
            tensor_type = subclass_type if subclass_type else torch.Tensor
            specialized_props["class_type"] = (
                torch.nn.Parameter if is_parameter else tensor_type
            )

        specialized_props["specialized_value"] = specialized_value

        options.update(specialized_props)
        return target_cls(proxy, **options)
    elif (
        hasattr(proxy.node.target, "__name__")
        and proxy.node.target.__name__ == "set_state"
        and isinstance(proxy.node.target.__self__, torch._C.Generator)
        or proxy.node.target == torch.random.set_rng_state
    ):
        from . import TorchVariable

        return TorchVariable(proxy.node.target)
    elif (
        proxy.node.target == torch._C._DisableFuncTorch
        or proxy.node.target == torch.cuda._is_in_bad_fork
    ):
        from . import UserDefinedObjectVariable

        return UserDefinedObjectVariable(example_value)
    elif istype(example_value, torch.Size) and all(
        isinstance(x, int) for x in example_value
    ):
        sizes = [ConstantVariable.create(x) for x in example_value]
        return SizeVariable(sizes, **options)
    elif isinstance(example_value, (tuple, list, set)):
        proxy.node.meta["example_value"] = example_value
        unpacked = []
        for i, val in enumerate(example_value):
            if val is None:
                # nn.MultiheadAttention() can return None, see issue #175
                unpacked.append(
                    ConstantVariable.create(None, **options),
                )
            else:
                unpacked.append(
                    wrap_fx_proxy_cls(
                        target_cls,
                        tx,
                        proxy.tracer.create_proxy(
                            "call_function", operator.getitem, (proxy, i), {}
                        ),
                        example_value=val,
                        **options,
                    )
                )
        if isinstance(example_value, torch.Size):
            # NB: Keep the old proxy around.  See SizeVariable for an
            # explanation why
            return SizeVariable(unpacked, proxy, **options)
        elif istype(example_value, tuple):
            return TupleVariable(unpacked, **options)
        elif istype(example_value, (list, immutable_list)):
            return ListVariable(unpacked, mutable_local=MutableLocal(), **options)
        elif istype(example_value, set):
            return SetVariable(unpacked, mutable_local=MutableLocal(), **options)
        else:
            assert example_value.__class__.__module__ == "torch.return_types" or hasattr(
                example_value, "_fields"
            ), f"expected {example_value.__class__.__module__} == torch.return_types or named tuple but got {type(example_value)}"
            return NamedTupleVariable(unpacked, example_value.__class__, **options)
    elif example_value is None or proxy.node.target is torch.manual_seed:
        return ConstantVariable.create(None, **options)
    elif isinstance(example_value, (torch.SymInt, torch.SymFloat, torch.SymBool)):
        proxy.node.meta["example_value"] = example_value
        return SymNodeVariable(proxy, example_value, **options)
    elif (
        inspect.isclass(proxy.node.target)
        and issubclass(proxy.node.target, _StreamBase)
    ) or proxy.node.target in [
        interface_elem.current_stream for interface_elem in device_interfaces.values()
    ]:
        proxy.node.meta["example_value"] = example_value
        return StreamVariable(
            proxy, example_value, example_value.device.type, **options
        )
    elif (
        inspect.isclass(proxy.node.target) and issubclass(proxy.node.target, _EventBase)
    ) or proxy.node.target in [
        interface_elem.Event for interface_elem in device_interfaces.values()
    ]:
        proxy.node.meta["example_value"] = example_value
        return EventVariable(proxy, example_value, **options)
    elif proxy.node.target == "query" and proxy.node.op == "call_method":
        proxy.node.meta["example_value"] = example_value
        return ConstantVariable(example_value, **options)
    elif (
        example_value is not None
        and isinstance(example_value, _EventBase)
        and proxy.node.target == "record_event"
        and proxy.node.op == "call_method"
    ):
        proxy.node.meta["example_value"] = example_value
        return EventVariable(proxy, example_value, **options)
    elif isinstance(example_value, int) and proxy.node.target in [
        torch.sym_int,
        getattr,
        operator.getitem,
        torch._utils._element_size,
        torch.seed,
        operator.mod,
        # some mac builds are missing torch.distributed.get_rank()
        getattr(torch.distributed, "get_rank", _missing),
        getattr(torch.distributed, "get_world_size", _missing),
        # This always wants to be in the graph, even if the constraint
        # results in a constant int
        torch._constrain_as_value,
        torch._constrain_as_size,
    ]:
        proxy.node.meta["example_value"] = example_value
        return ConstantVariable.create(example_value, **options)
    else:
        unimplemented(
            "torch.* op returned non-Tensor "
            + f"{typestr(example_value)} {proxy.node.op} {proxy.node.target}"
        )


# Tracks the sources of all fake tensors we wrap in Dynamo.
# Used by shape guard computation.
@dataclasses.dataclass
class TrackedFake:
    fake: Union[FakeTensor, SymInt]
    source: Source
    # Is None when fake is SymInt
    constraint_dims: Optional[DimList[DimConstraint]]

    def __hash__(self) -> int:
        return hash((self.fake, self.source.name()))

    def __eq__(self, other: object) -> bool:
        if isinstance(other, TrackedFake):
            return self.fake is other.fake and self.source.name() == other.source.name()
        return False


# Performs automatic dynamic dim determination.
# Returns tuple of (dynamic_dims, constraint_dims) where each is either a list of dims or None.
def _automatic_dynamic(e, tx, name, static_shapes):
    if static_shapes:
        return [DimDynamic.STATIC] * e.dim(), [None] * e.dim()

    # We preserve the dynamism of inputs. For example, when users call
    # make_fx(torch.cond, tracing_mode="symbolic")(*args), inputs have SymInt sizes.
    if any(isinstance(s, SymInt) for s in e.size()):
        return [
            DimDynamic.DYNAMIC if isinstance(s, SymInt) else DimDynamic.STATIC
            for s in e.size()
        ], [None] * e.dim()

    # Prep for automatic dynamic
    frame_state_entry = None
    if name not in tx.output.frame_state:
        # If there is no entry for this source, add the tensor to frame state with its current static size.
        # E.g., {} -> {"x": [2, 4]}
        frame_state_entry = FrameStateSizeEntry(None, None)
        frame_state_entry.size = list(e.size())
    else:
        frame_state_entry = tx.output.frame_state[name]
        if frame_state_entry.size is not None:
            if e.ndim != len(frame_state_entry.size):
                # If there is already an entry, and the dim mismatches, replace the frame state entry with None.
                # E.g. {"x": [2, 3, 4]} -> {"x": None}
                log.debug(
                    "automatic dynamic %s dim %s != %s",
                    name,
                    e.ndim,
                    frame_state_entry.size,
                )
                frame_state_entry.size = None
            else:
                # If there is already an entry, and the dim matches, for every size in the frame state which
                # disagrees with the current static size, replace it with None. E.g., {"x": [2, 3]} -> {"x": [2, None]}
                for i, dim in enumerate(frame_state_entry.size):
                    if dim is not None and e.size()[i] != dim:
                        log.debug(
                            "automatic dynamic %s size(%s) %s != %s",
                            name,
                            i,
                            e.size(i),
                            dim,
                        )
                        frame_state_entry.size[i] = None

    # TODO: index export_constraints ahead of time so we don't have to
    # do a linear scan every time here
    t_id = id(e)
    dim2constraint = {}

    def update_dim2constraint(dim, constraint_range, debug_name):
        if dim in dim2constraint:
            from torch.fx.experimental.symbolic_shapes import StrictMinMaxConstraint

            old_constraint_range, old_debug_name = dim2constraint[dim]
            new_constraint_range = StrictMinMaxConstraint(
                vr=constraint_range.vr & old_constraint_range.vr,
                warn_only=False,
            )
            if old_debug_name is not None:
                assert debug_name is None or debug_name == old_debug_name
                new_debug_name = old_debug_name
            else:
                new_debug_name = debug_name
            dim2constraint[dim] = new_constraint_range, new_debug_name
        else:
            dim2constraint[dim] = constraint_range, debug_name

    if tx.output.export_constraints:
        for constraint in tx.output.export_constraints:
            if constraint.t_id == t_id:
                update_dim2constraint(
                    constraint.dim, constraint.constraint_range, constraint.debug_name
                )
            if constraint.shared is not None and constraint.shared.t_id == t_id:
                # We process constraint ranges for each shared dimension separately
                # so that we can directly check range constraint violations on them
                # without looking up which other shared dimensions have this info.
                # In other words, for this t_id, we will have processed all of its
                # constraint ranges, no matter where / how they were specified, by
                # by the end of this loop.
                update_dim2constraint(
                    constraint.shared.dim,
                    constraint.constraint_range,
                    constraint.debug_name,
                )

    dynamic_dims = []
    constraint_dims = []
    for i in range(e.dim()):
        # NB: mark dynamic has precedence over static
        marked_dynamic = i in getattr(e, "_dynamo_dynamic_indices", set())
        marked_weak_dynamic = i in getattr(e, "_dynamo_weak_dynamic_indices", set())
        marked_static = i in getattr(e, "_dynamo_static_indices", set())

        # NB: both static and dynamic have precedence over
        automatic_dynamic = config.automatic_dynamic_shapes and (
            frame_state_entry.size is None or frame_state_entry.size[i] is None
        )

        # Reflect the user directive in the frame_state
        # For dynamic, apply None always
        if frame_state_entry.size and marked_dynamic:
            log.debug("automatic dynamic %s marked dynamic", name)
            frame_state_entry.size[i] = None

        # We will process constraints first, as they will imply that we
        # have a dynamic dimension
        # Precedence: export constraints > eager constraints
        constraint = dim2constraint.get(i)
        if constraint is None:
            if marked_dynamic and not config.allow_ignore_mark_dynamic:
                constraint_dim = RelaxedUnspecConstraint(warn_only=False)
            elif not marked_static and automatic_dynamic:
                constraint_dim = RelaxedUnspecConstraint(warn_only=True)
            else:
                constraint_dim = None
        else:
            constraint_dim, debug_name = constraint
            if debug_name is not None:
                dim_name = f"{name}.size()[{i}]"
                tx.output.shape_env.source_name_to_debug_name[dim_name] = debug_name
        constraint_dims.append(constraint_dim)

        # Now, figure out if the dim is dynamic/duck/static
        if constraint_dim is not None or marked_dynamic or marked_weak_dynamic:
            # NB: We could assert static_shapes is False here, but it
            # seems better to allow the user to override policy in this
            # case
            dynamic = DimDynamic.DYNAMIC
        elif static_shapes or config.assume_static_by_default or marked_static:
            dynamic = DimDynamic.STATIC
        else:
            dynamic = DimDynamic.DUCK

        dynamic_dims.append(dynamic)

    tx.output.frame_state[name] = frame_state_entry

    return dynamic_dims, constraint_dims


def wrap_to_fake_tensor_and_record(
    e, tx, ignore_subclass=False, *, source: Optional[Source], is_tensor: bool
):
    if (
        type(e) in (torch.Tensor, torch.nn.Parameter, FakeTensor)
        or (ignore_subclass and isinstance(e, torch.Tensor))
        or is_traceable_wrapper_subclass(e)
    ):
        assert source is not None
        static_shapes, reason = tensor_always_has_static_shape(
            e, is_tensor, guard_source=source.guard_source()
        )

        dynamic_dims, constraint_dims = None, None
        if not e.is_nested:
            # TODO: We should probably support this for nested tensors too
            dynamic_dims, constraint_dims = _automatic_dynamic(
                e, tx, source.name(), static_shapes
            )

        log.debug(
            "wrap_to_fake %s %s %s %s",
            source.name(),
            tuple(e.shape),
            dynamic_dims,
            constraint_dims,
        )
        fake_e = wrap_fake_exception(
            lambda: tx.fake_mode.from_tensor(
                e,
                ignore_subclass=ignore_subclass,
                source=source,
                dynamic_dims=dynamic_dims,
                constraint_dims=constraint_dims,
            )
        )
        if is_tensor and not (static_shapes and source.is_nn_module()):
            tx.output.tracked_fakes.append(TrackedFake(fake_e, source, constraint_dims))
            tx.output.tracked_fakes_id_to_source[id(e)].append(source)
        tx.output.tensor_weakref_to_sizes_strides[WeakIdRef(e)] = {
            "size": fake_e.size(),
            "stride": fake_e.stride(),
        }
        return fake_e
    else:
        return e


class SourcelessBuilder:
    """
    Like builder, but stateless and does not require a source. Useful for simple type->VT objects, or objects
    that are being created/evaporated during inlining (ex: consider a locally made list of tensors we then iterate over
    .), such a list should not show up as an artifact from inputs, nor in reconstruction, nor in the graph. However,
    there may be reasons to represent it as a ListVariable internally.

    NOTE - Objects produced here are born UNGUARDED due to the nature of sources!

    NOTE - This class is very new! It will have some rough edges, but it was created to stem the bleeding of giant
    if/else type->VariableTracker trees that were cropping up all over dynamo.
    """

    def __call__(self, tx, value) -> VariableTracker:
        if isinstance(value, VariableTracker):
            # This is always valid to call, and useful for recursive calls.
            return value
        if isinstance(value, dataclasses._HAS_DEFAULT_FACTORY_CLASS):
            return UserDefinedObjectVariable(value)
        if ConstantVariable.is_literal(value):
            return SourcelessBuilder.wrap_constant_literal(value)
        elif is_builtin_callable(value):
            return BuiltinVariable(value)
        elif is_allowed(value):
            if is_user_defined_allowed(value):
                self.tx.output.has_user_defined_allowed_in_graph = True
            return TorchVariable(value)
        elif isinstance(value, types.FunctionType):
            return UserFunctionVariable(value)
        elif isinstance(value, enum.Enum):
            return EnumVariable(value)
        elif isinstance(value, (type, abc.ABCMeta)):
            return UserDefinedClassVariable(value)
        elif isinstance(value, dict):
            return ConstDictVariable(
                {k: self(tx, v) for k, v in value.items()},
                dict,
                mutable_local=MutableLocal(),
            )
        elif isinstance(value, set):
            return SetVariable(
                [self(tx, x) for x in value], mutable_local=MutableLocal()
            )
        elif isinstance(value, (tuple, list)):
            cls = BaseListVariable.cls_for(type(value))
            return cls([self(tx, x) for x in value], mutable_local=MutableLocal())
        elif isinstance(value, types.MethodWrapperType):
            return MethodWrapperVariable(value)
        unimplemented(f"Unexpected type in sourceless builder {type(value)}")

    @staticmethod
    def wrap_constant_literal(value):
        assert ConstantVariable.is_literal(value)
        return ConstantVariable.create(value=value)<|MERGE_RESOLUTION|>--- conflicted
+++ resolved
@@ -197,6 +197,7 @@
 
     def erase(self):
         self._example = None
+        self.example_strong_ref = None
 
     def __eq__(self, other):
         return self.source.name() == other.source.name()
@@ -1204,18 +1205,8 @@
             else:
                 wrapped_value = torch.tensor(value)
             if not isinstance(self.get_source(), RandomValueSource):
-<<<<<<< HEAD
-                install_guard(
-                    self.get_source().make_guard(GuardBuilder.TYPE_MATCH, True)
-                )
+                install_guard(self.get_source().make_guard(GuardBuilder.TYPE_MATCH))
             options = {"source": self.get_source()}
-=======
-                guards = {self.get_source().make_guard(GuardBuilder.TYPE_MATCH)}
-                options = {"guards": guards}
-            else:
-                options = {}
-            options.update({"source": self.get_source()})
->>>>>>> d5215db0
             if isinstance(wrapped_value, torch.Tensor):
                 options.update({"raw_value": value})
 

--- conflicted
+++ resolved
@@ -13,11 +13,7 @@
 from ..eval_frame import skip_code
 
 from ..exc import unimplemented
-<<<<<<< HEAD
-from ..guards import GuardBuilder, install_guard
-=======
-from ..guards import GuardBuilder, make_dupe_guard
->>>>>>> a1a765c1
+from ..guards import GuardBuilder, install_guard, make_dupe_guard
 from ..source import AttrSource, GetItemSource, GlobalWeakRefSource
 from ..utils import global_key_name, istensor, iter_contains
 from .base import MutableLocal, VariableTracker
@@ -26,17 +22,10 @@
 
 
 class ConstDictVariable(VariableTracker):
-<<<<<<< HEAD
     def __init__(self, items, user_cls, **kwargs):
         super().__init__(**kwargs)
-=======
-    def __init__(self, items, user_cls, recursively_contains=None, **kwargs):
-        super().__init__(recursively_contains=recursively_contains, **kwargs)
-
         # All the keys are constants
         assert not any(isinstance(x, VariableTracker) for x in items)
-        self.guards.update(VariableTracker.propagate(items.values())["guards"])
->>>>>>> a1a765c1
         self.items = items
         self.user_cls = user_cls
 
@@ -307,21 +296,15 @@
     def __init__(
         self,
         items: List[VariableTracker],
-        recursively_contains=None,
-        regen_guards=True,
         **kwargs,
     ):
-        super().__init__(recursively_contains=recursively_contains, **kwargs)
+        super().__init__(**kwargs)
         # Note - Set is still backed by a list, because we want set behavior over the contents,
         assert isinstance(items, list)
         assert all(isinstance(x, VariableTracker) for x in items)
 
         self.items = []
         self._add(items)
-
-        # Sometimes, we know that we have passed in the guards from the items in the set
-        if regen_guards:
-            self.guards.update(VariableTracker.propagate(items)["guards"])
 
     def as_proxy(self):
         return [x.as_proxy() for x in self.items]
@@ -388,9 +371,7 @@
                             e.vt.source, set_element.vt.source
                         )
                         if alias_guard:
-                            e.vt = e.vt.add_guards(
-                                {e.vt.source.make_guard(alias_guard)}
-                            )
+                            install_guard(e.vt.source.make_guard(alias_guard))
 
         return self.items
 
@@ -411,7 +392,6 @@
             result = SetVariable(
                 self._add(item),
                 mutable_local=self.mutable_local,
-                regen_guards=False,
                 **options,
             )
             tx.replace_all(self, result)
@@ -423,7 +403,7 @@
             result = items.pop()
             tx.replace_all(
                 self,
-                SetVariable(items, regen_guards=False, **options),
+                SetVariable(items, **options),
             )
             return result
         elif name == "__len__":

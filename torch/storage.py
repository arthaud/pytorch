--- conflicted
+++ resolved
@@ -243,36 +243,6 @@
         return pinned_tensor.untyped_storage()
 
     def share_memory_(self):
-        """Moves the storage to shared memory.
-
-        This is a no-op for storages already in shared memory and for CUDA
-        storages, which do not need to be moved for sharing across processes.
-        Storages in shared memory cannot be resized.
-
-        Note that to mitigate issues like https://github.com/pytorch/pytorch/issues/95606
-        it is thread safe to call this function from multiple threads on the same object.
-        It is NOT thread safe though to call any other function on self without proper
-        synchronization. Please see :doc:`/notes/multiprocessing` for more details.
-
-        .. note::
-            When all references to a storage in shared memory are deleted, the associated shared memory
-            object will also be deleted. PyTorch has a special cleanup process to ensure that this happens
-            even if the current process exits unexpectedly.
-
-            It is worth noting the difference between :meth:`share_memory_` and :meth:`from_file` with ``shared = True``
-
-            * ``share_memory_`` uses `shm_open(3) <https://man7.org/linux/man-pages/man3/shm_open.3.html>`_ to create a
-              POSIX shared memory object while :meth:`from_file` uses
-              `open(2) <https://man7.org/linux/man-pages/man2/open.2.html>`_ to open the filename passed by the user.
-            * Both use an `mmap(2) call <https://man7.org/linux/man-pages/man2/mmap.2.html>`_ with ``MAP_SHARED``
-              to map the file/object into the current virtual address space
-            * ``share_memory_`` will call ``shm_unlink(3)`` on the file after mapping it to make sure the shared memory
-              object is freed when no object has the file open. ``torch.from_file(shared=True)`` does not unlink the
-              file. This file is persistent and will remain until it is deleted by the user.
-
-
-        Returns: self
-        """
         from torch.multiprocessing import get_sharing_strategy
         if self.device.type in ["cuda", torch._C._get_privateuse1_backend_name()]:
             pass  # CUDA or PrivateUse1 doesn't use POSIX shared memory
@@ -356,36 +326,6 @@
 
     @_share_memory_lock_protected
     def share_memory_(self, *args, **kwargs):
-        """Moves the storage to shared memory.
-
-        This is a no-op for storages already in shared memory and for CUDA
-        storages, which do not need to be moved for sharing across processes.
-        Storages in shared memory cannot be resized.
-
-        Note that to mitigate issues like https://github.com/pytorch/pytorch/issues/95606
-        it is thread safe to call this function from multiple threads on the same object.
-        It is NOT thread safe though to call any other function on self without proper
-        synchronization. Please see :doc:`/notes/multiprocessing` for more details.
-
-        .. note::
-            When all references to a storage in shared memory are deleted, the associated shared memory
-            object will also be deleted. PyTorch has a special cleanup process to ensure that this happens
-            even if the current process exits unexpectedly.
-
-            It is worth noting the difference between :meth:`share_memory_` and :meth:`from_file` with ``shared = True``
-
-            * ``share_memory_`` uses `shm_open(3) <https://man7.org/linux/man-pages/man3/shm_open.3.html>`_ to create a
-              POSIX shared memory object while :meth:`from_file` uses
-              `open(2) <https://man7.org/linux/man-pages/man2/open.2.html>`_ to open the filename passed by the user.
-            * Both use an `mmap(2) call <https://man7.org/linux/man-pages/man2/mmap.2.html>`_ with ``MAP_SHARED``
-              to map the file/object into the current virtual address space
-            * ``share_memory_`` will call ``shm_unlink(3)`` on the file after mapping it to make sure the shared memory
-              object is freed when no object has the file open. ``torch.from_file(shared=True)`` does not unlink the
-              file. This file is persistent and will remain until it is deleted by the user.
-
-
-        Returns: self
-        """
         return super().share_memory_(*args, **kwargs)
 
     @_share_memory_lock_protected
@@ -905,14 +845,6 @@
         return self._new_wrapped_storage(self._untyped_storage.pin_memory(device=device))
 
     def share_memory_(self):
-        """Moves the storage to shared memory.
-
-        This is a no-op for storages already in shared memory and for CUDA
-        storages, which do not need to be moved for sharing across processes.
-        Storages in shared memory cannot be resized.
-
-        Returns: self
-        """
         _warn_typed_storage_removal()
         return self._share_memory_()
 
@@ -1102,30 +1034,6 @@
 
     @classmethod
     def from_file(cls, filename, shared, size):
-<<<<<<< HEAD
-        """
-        from_file(filename, shared=False, size=0) -> Storage
-
-        Creates a CPU storage backed by a memory-mapped file.
-
-        If ``shared`` is ``True``, then memory is shared between all processes.
-        All changes are written to the file. If ``shared`` is ``False``, then the changes on
-        the storage do not affect the file. See :meth:`share_memory_` for a discussion on how
-        the ``shared`` argument differs from sharing memory.
-
-        ``size`` is the number of elements in the storage. If ``shared`` is ``False``,
-        then the file must contain at least :math:`size * sizeof(Type)` bytes
-        (``Type`` is the type of storage, in the case of an ``UnTypedStorage`` the file must contain at
-        least ``size`` bytes). If ``shared`` is ``True`` the file will be created if needed.
-
-        Args:
-            filename (str): file name to map
-            shared (bool): whether to share memory (whether ``MAP_SHARED`` or ``MAP_PRIVATE`` is passed to the
-                           underlying `mmap(2) call <https://man7.org/linux/man-pages/man2/mmap.2.html>`_)
-            size (int): number of elements in the storage
-        """
-=======
->>>>>>> 8cf5d551
         _warn_typed_storage_removal()
         if cls == TypedStorage:
             raise RuntimeError('from_file can only be called on derived classes')

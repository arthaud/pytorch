from typing import NamedTuple, Callable, Any, Tuple, List, Dict, Type, cast, Optional, TypeVar, overload, Union
import functools
from collections import namedtuple, OrderedDict
from dataclasses import dataclass


T = TypeVar('T')
S = TypeVar('S')
R = TypeVar('R')

"""
Contains utility functions for working with nested python data structures.

A *pytree* is Python nested data structure. It is a tree in the sense that
nodes are Python collections (e.g., list, tuple, dict) and the leaves are
Python values. Furthermore, a pytree should not contain reference cycles.

pytrees are useful for working with nested collections of Tensors. For example,
one can use `tree_map` to map a function over all Tensors inside some nested
collection of Tensors and `tree_unflatten` to get a flat list of all Tensors
inside some nested collection. pytrees are helpful for implementing nested
collection support for PyTorch APIs.

This pytree implementation is not very performant due to Python overhead
To improve the performance we can move parts of the implementation to C++.
"""

# A NodeDef holds two callables:
# - flatten_fn should take the collection and return a flat list of values.
#   It can also return some context that is used in reconstructing the
#   collection.
# - unflatten_fn should take a flat list of values and some context
#   (returned by flatten_fn). It returns the collection by reconstructing
#   it from the list and the context.
Context = Any
PyTree = Any
FlattenFunc = Callable[[PyTree], Tuple[List, Context]]
UnflattenFunc = Callable[[List, Context], PyTree]

class NodeDef(NamedTuple):
    flatten_fn: FlattenFunc
    unflatten_fn: UnflattenFunc

class GradNodeDef(NamedTuple):
    flatten_fn: FlattenFunc
    unflatten_fn: UnflattenFunc
    tangenttype_fn: UnflattenFunc

SUPPORTED_NODES: Dict[Type[Any], NodeDef] = {}
GRAD_NODES: Dict[Type[Any], GradNodeDef] = {}

def _register_pytree_node(typ: Any, flatten_fn: FlattenFunc, unflatten_fn: UnflattenFunc) -> None:
    SUPPORTED_NODES[typ] = NodeDef(flatten_fn, unflatten_fn)

def _register_pytree_node_grad(typ: Any, flatten_fn: FlattenFunc,
                               unflatten_fn: UnflattenFunc, tangenttype_fn: Optional[UnflattenFunc] = None) -> None:
    tangenttype_fn = unflatten_fn if not tangenttype_fn else tangenttype_fn
    GRAD_NODES[typ] = GradNodeDef(flatten_fn, unflatten_fn, tangenttype_fn)

def _dict_flatten(d: Dict[Any, Any]) -> Tuple[List[Any], Context]:
    return list(d.values()), list(d.keys())

def _dict_unflatten(values: List[Any], context: Context) -> Dict[Any, Any]:
    return {key: value for key, value in zip(context, values)}

def _list_flatten(d: List[Any]) -> Tuple[List[Any], Context]:
    return d, None

def _list_unflatten(values: List[Any], context: Context) -> List[Any]:
    return list(values)

def _tuple_flatten(d: Tuple[Any, ...]) -> Tuple[List[Any], Context]:
    return list(d), None

def _tuple_unflatten(values: List[Any], context: Context) -> Tuple[Any, ...]:
    return tuple(values)

def _namedtuple_flatten(d: NamedTuple) -> Tuple[List[Any], Context]:
    return list(d), type(d)

def _namedtuple_unflatten(values: List[Any], context: Context) -> NamedTuple:
    return cast(NamedTuple, context(*values))

def _odict_flatten(d: 'OrderedDict[Any, Any]') -> Tuple[List[Any], Context]:
    return list(d.values()), list(d.keys())

def _odict_unflatten(values: List[Any], context: Context) -> 'OrderedDict[Any, Any]':
    return OrderedDict((key, value) for key, value in zip(context, values))


_register_pytree_node(dict, _dict_flatten, _dict_unflatten)
_register_pytree_node(list, _list_flatten, _list_unflatten)
_register_pytree_node(tuple, _tuple_flatten, _tuple_unflatten)
_register_pytree_node(namedtuple, _namedtuple_flatten, _namedtuple_unflatten)
_register_pytree_node(OrderedDict, _odict_flatten, _odict_unflatten)


# h/t https://stackoverflow.com/questions/2166818/how-to-check-if-an-object-is-an-instance-of-a-namedtuple
def _is_namedtuple_instance(pytree: Any) -> bool:
    typ = type(pytree)
    bases = typ.__bases__
    if len(bases) != 1 or bases[0] != tuple:
        return False
    fields = getattr(typ, '_fields', None)
    if not isinstance(fields, tuple):
        return False
    return all(type(entry) == str for entry in fields)

def _get_node_type(pytree: Any) -> Any:
    if _is_namedtuple_instance(pytree):
        return namedtuple
    return type(pytree)

# A leaf is defined as anything that is not a Node.
def _is_leaf(pytree: PyTree) -> bool:
    return _get_node_type(pytree) not in SUPPORTED_NODES.keys()


# A TreeSpec represents the structure of a pytree. It holds:
# "type": the type of root Node of the pytree
# context: some context that is useful in unflattening the pytree
# children_specs: specs for each child of the root Node
# num_leaves: the number of leaves
@dataclass
class TreeSpec:
    type: Any
    context: Context
    children_specs: List['TreeSpec']

    def __post_init__(self) -> None:
        self.num_leaves: int = sum([spec.num_leaves for spec in self.children_specs])

    def __repr__(self, indent: int = 0) -> str:
        repr_prefix: str = f'TreeSpec({self.type.__name__}, {self.context}, ['
        children_specs_str: str = ''
        if len(self.children_specs):
            indent += len(repr_prefix)
            children_specs_str += self.children_specs[0].__repr__(indent)
            children_specs_str += ',' if len(self.children_specs) > 1 else ''
            children_specs_str += ','.join(['\n' + ' ' * indent + child.__repr__(indent) for child in self.children_specs[1:]])
        repr_suffix: str = f'{children_specs_str}])'
        return repr_prefix + repr_suffix


class LeafSpec(TreeSpec):
    def __init__(self) -> None:
        super().__init__(None, None, [])
        self.num_leaves = 1

    def __repr__(self, indent: int = 0) -> str:
        return '*'

def tree_flatten(pytree: PyTree, grad_fn: bool = False) -> Tuple[List[Any], TreeSpec]:
    """Flattens a pytree into a list of values and a TreeSpec that can be used
    to reconstruct the pytree.
    """
    if _is_leaf(pytree):
        return [pytree], LeafSpec()

<<<<<<< HEAD
    if grad_fn and node_type in GRAD_NODES:
        flatten_fn = GRAD_NODES[node_type].flatten_fn
    else:
        flatten_fn = SUPPORTED_NODES[node_type].flatten_fn
=======
    node_type = _get_node_type(pytree)
    flatten_fn = SUPPORTED_NODES[node_type].flatten_fn
>>>>>>> 4cd22dc8
    child_pytrees, context = flatten_fn(pytree)

    # Recursively flatten the children
    result : List[Any] = []
    children_specs : List['TreeSpec'] = []
    for child in child_pytrees:
        flat, child_spec = tree_flatten(child, grad_fn)
        result += flat
        children_specs.append(child_spec)

    return result, TreeSpec(node_type, context, children_specs)


def tree_unflatten(values: List[Any], spec: TreeSpec, grad_fn: bool = False, output: bool = False) -> PyTree:
    """Given a list of values and a TreeSpec, builds a pytree.
    This is the inverse operation of `tree_flatten`.
    """
    if not isinstance(spec, TreeSpec):
        raise ValueError(
            f'tree_unflatten(values, spec): Expected `spec` to be instance of '
            f'TreeSpec but got item of type {type(spec)}.')
    if len(values) != spec.num_leaves:
        raise ValueError(
            f'tree_unflatten(values, spec): `values` has length {len(values)} '
            f'but the spec refers to a pytree that holds {spec.num_leaves} '
            f'items ({spec}).')
    if isinstance(spec, LeafSpec):
        return values[0]

    if grad_fn and spec.type in GRAD_NODES:
        node_info = GRAD_NODES[spec.type]
        unflatten_fn = node_info.tangenttype_fn if output else node_info.unflatten_fn
    else:
        unflatten_fn = SUPPORTED_NODES[spec.type].unflatten_fn

    # Recursively unflatten the children
    start = 0
    end = 0
    child_pytrees = []
    for child_spec in spec.children_specs:
        end += child_spec.num_leaves
        child_pytrees.append(tree_unflatten(values[start:end], child_spec, grad_fn, output))
        start = end

    return unflatten_fn(child_pytrees, spec.context)

def tree_map(fn: Any, pytree: PyTree, grad_fn: bool = False) -> PyTree:
    flat_args, spec = tree_flatten(pytree, grad_fn)
    return tree_unflatten([fn(i) for i in flat_args], spec, grad_fn)

Type2 = Tuple[Type[T], Type[S]]
TypeAny = Union[Type[Any], Tuple[Type[Any], ...]]

Fn2 = Callable[[Union[T, S]], R]
Fn = Callable[[T], R]
FnAny = Callable[[Any], R]

MapOnlyFn = Callable[[T], Callable[[Any], Any]]

# These specializations help with type inference on the lambda passed to this
# function
@overload
def map_only(ty: Type2[T, S]) -> MapOnlyFn[Fn2[T, S, Any]]:
    ...

@overload
def map_only(ty: Type[T]) -> MapOnlyFn[Fn[T, Any]]:
    ...

# This specialization is needed for the implementations below that call
@overload
def map_only(ty: TypeAny) -> MapOnlyFn[FnAny[Any]]:
    ...

def map_only(ty: TypeAny) -> MapOnlyFn[FnAny[Any]]:
    """
    Suppose you are writing a tree_map over tensors, leaving everything
    else unchanged.  Ordinarily you would have to write:

        def go(t):
            if isinstance(t, Tensor):
                return ...
            else:
                return t

    With this function, you only need to write:

        @map_only(Tensor)
        def go(t):
            return ...

    You can also directly use 'tree_map_only'
    """
    def deco(f: Callable[[T], Any]) -> Callable[[Any], Any]:
        @functools.wraps(f)
        def inner(x: T) -> Any:
            if isinstance(x, ty):
                return f(x)
            else:
                return x
        return inner
    return deco

@overload
def tree_map_only(ty: Type[T], fn: Fn[T, Any], pytree: PyTree) -> PyTree:
    ...

@overload
def tree_map_only(ty: Type2[T, S], fn: Fn2[T, S, Any], pytree: PyTree) -> PyTree:
    ...

def tree_map_only(ty: TypeAny, fn: FnAny[Any], pytree: PyTree) -> PyTree:
    return tree_map(map_only(ty)(fn), pytree)

def tree_all(pred: Callable[[Any], bool], pytree: PyTree) -> bool:
    flat_args, _ = tree_flatten(pytree)
    return all(map(pred, flat_args))

def tree_any(pred: Callable[[Any], bool], pytree: PyTree) -> bool:
    flat_args, _ = tree_flatten(pytree)
    return any(map(pred, flat_args))

@overload
def tree_all_only(ty: Type[T], pred: Fn[T, bool], pytree: PyTree) -> bool:
    ...

@overload
def tree_all_only(ty: Type2[T, S], pred: Fn2[T, S, bool], pytree: PyTree) -> bool:
    ...

def tree_all_only(ty: TypeAny, pred: FnAny[bool], pytree: PyTree) -> bool:
    flat_args, _ = tree_flatten(pytree)
    return all(pred(x) for x in flat_args if isinstance(x, ty))

@overload
def tree_any_only(ty: Type[T], pred: Fn[T, bool], pytree: PyTree) -> bool:
    ...

@overload
def tree_any_only(ty: Type2[T, S], pred: Fn2[T, S, bool], pytree: PyTree) -> bool:
    ...

def tree_any_only(ty: TypeAny, pred: FnAny[bool], pytree: PyTree) -> bool:
    flat_args, _ = tree_flatten(pytree)
    return any(pred(x) for x in flat_args if isinstance(x, ty))

# Broadcasts a pytree to the provided TreeSpec and returns the flattened
# values. If this is not possible, then this function returns None.
#
# For example, given pytree=0 and spec=TreeSpec(list, None, [LeafSpec(), LeafSpec()]),
# would return [0, 0]. This is useful for part of the vmap implementation:
# a user can pass in vmap(fn, in_dims)(*inputs). `in_dims` should be
# broadcastable to the tree structure of `inputs` and we use
# _broadcast_to_and_flatten to check this.
def _broadcast_to_and_flatten(pytree: PyTree, spec: TreeSpec) -> Optional[List[Any]]:
    assert isinstance(spec, TreeSpec)

    if _is_leaf(pytree):
        return [pytree] * spec.num_leaves
    if isinstance(spec, LeafSpec):
        return None
    node_type = _get_node_type(pytree)
    if node_type != spec.type:
        return None

    flatten_fn = SUPPORTED_NODES[node_type].flatten_fn
    child_pytrees, ctx = flatten_fn(pytree)

    # Check if the Node is different from the spec
    if len(child_pytrees) != len(spec.children_specs) or ctx != spec.context:
        return None

    # Recursively flatten the children
    result : List[Any] = []
    for child, child_spec in zip(child_pytrees, spec.children_specs):
        flat = _broadcast_to_and_flatten(child, child_spec)
        if flat is not None:
            result += flat
        else:
            return None

    return result<|MERGE_RESOLUTION|>--- conflicted
+++ resolved
@@ -157,15 +157,11 @@
     if _is_leaf(pytree):
         return [pytree], LeafSpec()
 
-<<<<<<< HEAD
+    node_type = _get_node_type(pytree)
     if grad_fn and node_type in GRAD_NODES:
         flatten_fn = GRAD_NODES[node_type].flatten_fn
     else:
         flatten_fn = SUPPORTED_NODES[node_type].flatten_fn
-=======
-    node_type = _get_node_type(pytree)
-    flatten_fn = SUPPORTED_NODES[node_type].flatten_fn
->>>>>>> 4cd22dc8
     child_pytrees, context = flatten_fn(pytree)
 
     # Recursively flatten the children

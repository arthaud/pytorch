import warnings

from abc import ABC, abstractmethod
from collections import deque
import copy as copymodule
from typing import Any, Callable, Iterator, List, Literal, Optional, Sized, Tuple, TypeVar, Deque

from torch.utils.data.datapipes._decorator import functional_datapipe
from torch.utils.data.datapipes._hook_iterator import _SnapshotState
from torch.utils.data.datapipes.datapipe import IterDataPipe
from torch.utils.data.datapipes.utils.common import StreamWrapper, _check_unpickable_fn

__all__ = [
    "ConcaterIterDataPipe",
    "DemultiplexerIterDataPipe",
    "ForkerIterDataPipe",
    "MultiplexerIterDataPipe",
    "ZipperIterDataPipe",
]

T_co = TypeVar('T_co', covariant=True)


@functional_datapipe('concat')
class ConcaterIterDataPipe(IterDataPipe):
    r"""
    Concatenates multiple Iterable DataPipes (functional name: ``concat``). The resulting DataPipe will
    yield all the elements from the first input DataPipe, before yielding from the subsequent ones.

    Args:
        datapipes: Iterable DataPipes being concatenated

    Example:
        >>> # xdoctest: +REQUIRES(module:torchdata)
        >>> import random
        >>> from torchdata.datapipes.iter import IterableWrapper
        >>> dp1 = IterableWrapper(range(3))
        >>> dp2 = IterableWrapper(range(5))
        >>> list(dp1.concat(dp2))
        [0, 1, 2, 0, 1, 2, 3, 4]
    """
    datapipes: Tuple[IterDataPipe]

    def __init__(self, *datapipes: IterDataPipe):
        if len(datapipes) == 0:
            raise ValueError("Expected at least one DataPipe, but got nothing")
        if not all(isinstance(dp, IterDataPipe) for dp in datapipes):
            raise TypeError("Expected all inputs to be `IterDataPipe`")
        self.datapipes = datapipes  # type: ignore[assignment]

    def __iter__(self) -> Iterator:
        for dp in self.datapipes:
            yield from dp

    def __len__(self) -> int:
        if all(isinstance(dp, Sized) for dp in self.datapipes):
            return sum(len(dp) for dp in self.datapipes)
        else:
            raise TypeError(f"{type(self).__name__} instance doesn't have valid length")


@functional_datapipe('fork')
class ForkerIterDataPipe(IterDataPipe):
    r"""
    Creates multiple instances of the same Iterable DataPipe (functional name: ``fork``).

    Args:
        datapipe: Iterable DataPipe being copied
        num_instances: number of instances of the datapipe to create
        buffer_size: this restricts how far ahead the leading child DataPipe
           can read relative to the slowest child DataPipe.
           Defaults to ``1000``. Use ``-1`` for the unlimited buffer.
        copy: copy strategy to use for items yielded by each branch. Supported
            options are ``None`` for no copying, ``"shallow"`` for shallow object
            copies, and ``"deep"`` for deep object copies. Defaults to ``None``.

    Note:
        All branches of the forked pipeline return the identical object unless
        the copy parameter is supplied. If the object is mutable or contains
        mutable objects, changing them in one branch will affect all others.

    Example:
        >>> # xdoctest: +REQUIRES(module:torchdata)
        >>> from torchdata.datapipes.iter import IterableWrapper
        >>> source_dp = IterableWrapper(range(5))
        >>> dp1, dp2 = source_dp.fork(num_instances=2)
        >>> list(dp1)
        [0, 1, 2, 3, 4]
        >>> list(dp2)
        [0, 1, 2, 3, 4]
    """
    def __new__(
        cls,
        datapipe: IterDataPipe,
        num_instances: int,
        buffer_size: int = 1000,
        copy: Optional[Literal["shallow", "deep"]] = None
    ):
        if num_instances < 1:
            raise ValueError(f"Expected `num_instances` larger than 0, but {num_instances} is found")
        if num_instances == 1:
            return datapipe
        container = _ForkerIterDataPipe(datapipe, num_instances, buffer_size, copy)
        return [_ChildDataPipe(container, i) for i in range(num_instances)]


class _ContainerTemplate(ABC):
    r"""
    Abstract class for container ``DataPipes``. The followings are three required
    methods.
    """
    @abstractmethod
    def get_next_element_by_instance(self, instance_id: int):
        ...

    @abstractmethod
    def is_every_instance_exhausted(self) -> bool:
        ...

    @abstractmethod
    def reset(self) -> None:
        ...

    @abstractmethod
    def get_length_by_instance(self, instance_id: int):
        r"""
        Raise TypeError if it's not supposed to be implemented to support `list(datapipe)`
        """


def _no_op(x):
    return x


class _ForkerIterDataPipe(IterDataPipe, _ContainerTemplate):
    r"""
    Container to hold instance-specific information on behalf of ForkerIterDataPipe. It tracks
    the state of its child DataPipes, maintains the buffer, and yields the next value
    as requested by the child DataPipes.
    """
    def __init__(
        self,
        datapipe: IterDataPipe,
        num_instances: int,
        buffer_size: int = 1000,
        copy: Optional[Literal["shallow", "deep"]] = None
    ):
        self.main_datapipe = datapipe
        self._datapipe_iterator: Optional[Iterator[Any]] = None
        self.num_instances = num_instances
        self.buffer: Deque = deque()
        self.buffer_size = buffer_size
        if self.buffer_size < 0:
            warnings.warn(
                "Unlimited buffer size is set for `fork`, "
                "please be aware of OOM at random places",
<<<<<<< HEAD
                UserWarning, stacklevel=2
=======
                UserWarning, stacklevel=TO_BE_DETERMINED
>>>>>>> fff02e67
            )
        if copy is None:
            self.copy_fn = _no_op
        elif copy == "shallow":
            self.copy_fn = copymodule.copy
        elif copy == "deep":
            self.copy_fn = copymodule.deepcopy
        else:
            raise ValueError(f"Unknown copy method `{copy}` requested, choose one of None, `shallow` or `deep`.")

        self.child_pointers: List[int] = [0] * num_instances  # Indicate the indices of the next element to get
        self.slowest_ptr = 0  # The index to read by the slowest child
        self.leading_ptr = 0  # The index to read by the fastest child
        self.end_ptr: Optional[int] = None  # The index to stop child
        self._child_stop: List[bool] = [True for _ in range(num_instances)]

    def __len__(self):
        return len(self.main_datapipe)

    def get_next_element_by_instance(self, instance_id: int):
        if self._datapipe_iterator is None and self._child_stop[instance_id]:
            self._datapipe_iterator = iter(self.main_datapipe)
            self._snapshot_state = _SnapshotState.Iterating
            for i in range(self.num_instances):
                self._child_stop[i] = False
        try:
            while not self._child_stop[instance_id]:
                self.child_pointers[instance_id] += 1
                if self.end_ptr is not None and self.child_pointers[instance_id] == self.end_ptr:
                    self._child_stop[instance_id] = True
                    break
                # Use buffer
                if self.buffer and self.child_pointers[instance_id] <= self.leading_ptr:
                    idx = self.child_pointers[instance_id] - self.slowest_ptr - 1
                    return_val = self.buffer[idx]
                else:  # Retrieve one element from main datapipe
                    self.leading_ptr = self.child_pointers[instance_id]
                    try:
                        return_val = next(self._datapipe_iterator)  # type: ignore[arg-type]
                        self.buffer.append(return_val)
                    except StopIteration:
                        self._child_stop[instance_id] = True
                        self._datapipe_iterator = None
                        self.end_ptr = self.leading_ptr
                        continue
                if self.child_pointers[instance_id] == self.slowest_ptr + 1:
                    new_min = min(self.child_pointers)  # Can optimize by avoiding the call to min()
                    if self.slowest_ptr < new_min:
                        self.slowest_ptr = new_min
                        self.buffer.popleft()
                if self.buffer_size >= 0 and self.leading_ptr > self.buffer_size + self.slowest_ptr:
                    raise BufferError("ForkerIterDataPipe buffer overflow," +
                                      f"buffer size {self.buffer_size} is insufficient.")

                yield self.copy_fn(return_val)
        finally:
            self._child_stop[instance_id] = True
            # Cleanup _datapipe_iterator for the case that fork exits earlier
            if all(self._child_stop):
                self._datapipe_iterator = None
                self._cleanup()

    def is_every_instance_exhausted(self) -> bool:
        return self.end_ptr is not None and all(self._child_stop)

    def get_length_by_instance(self, instance_id: int) -> int:
        return len(self.main_datapipe)

    def reset(self) -> None:
        self._datapipe_iterator = None
        self.buffer = deque()
        self.child_pointers = [0] * self.num_instances
        self.slowest_ptr = 0
        self.leading_ptr = 0
        self.end_ptr = None
        self._child_stop = [True for _ in range(self.num_instances)]

    def __getstate__(self):
        state = (
            self.main_datapipe,
            self.num_instances,
            self.buffer_size,
            self.copy_fn,
            self._valid_iterator_id,
            self._number_of_samples_yielded,
        )
        if IterDataPipe.getstate_hook is not None:
            return IterDataPipe.getstate_hook(state)
        return state

    def __setstate__(self, state):
        (
            self.main_datapipe,
            self.num_instances,
            self.buffer_size,
            self.copy_fn,
            self._valid_iterator_id,
            self._number_of_samples_yielded,
        ) = state
        self._datapipe_iterator = None
        self.buffer = deque()
        self.child_pointers = [0] * self.num_instances
        self.slowest_ptr = 0
        self.leading_ptr = 0
        self.end_ptr = None
        self._child_stop = [True for _ in range(self.num_instances)]

    def _cleanup(self):
        while self.buffer:
            d = self.buffer.popleft()
            StreamWrapper.close_streams(d)

    def __del__(self):
        self._cleanup()


class _ChildDataPipe(IterDataPipe):
    r"""
    Iterable Datapipe that is a child of a main DataPipe. The instance of this class
    will pass its instance_id to get the next value from its main DataPipe.

    Note:
        ChildDataPipe, like all other IterDataPipe, follows the single iterator per IterDataPipe constraint.
        Since ChildDataPipes share a common buffer, when an iterator is created for one of the ChildDataPipes,
        the previous iterators  for all ChildDataPipes must be invalidated, with the exception when a ChildDataPipe
        hasn't had an iterator created from it since the last invalidation. See the example below.

    Example:
        >>> # xdoctest: +REQUIRES(module:torchdata)
        >>> # Singler Iterator per IteraDataPipe Invalidation
        >>> from torchdata.datapipes.iter import IterableWrapper
        >>> source_dp = IterableWrapper(range(10))
        >>> cdp1, cdp2 = source_dp.fork(num_instances=2)
        >>> it1, it2 = iter(cdp1), iter(cdp2)
        >>> it3 = iter(cdp1)
        >>> # The line above invalidates `it1` and `it2`, and resets `ForkerIterDataPipe`.
        >>> it4 = iter(cdp2)
        >>> # The line above doesn't invalidate `it3`, because an iterator for `cdp2` hasn't been created since
        >>> # the last invalidation.

    Args:
        main_datapipe: Main DataPipe with a method 'get_next_element_by_instance(instance_id)'
        instance_id: integer identifier of this instance
    """
    _is_child_datapipe: bool = True

    def __init__(self, main_datapipe: IterDataPipe, instance_id: int):
        assert isinstance(main_datapipe, _ContainerTemplate)

        self.main_datapipe: IterDataPipe = main_datapipe
        self.instance_id = instance_id

    def __iter__(self):
        # Note that the logic behind setting iterator ID and `reset` are handled within `hook_iterator`
        # We want to separate the code for reset and yield, so that 'reset' executes before __next__ is called
        return self.main_datapipe.get_next_element_by_instance(self.instance_id)

    def __len__(self):
        return self.main_datapipe.get_length_by_instance(self.instance_id)

    # This method is called by `hook_iterator` in `_typing.py`.
    def _set_main_datapipe_valid_iterator_id(self) -> int:
        r"""
        Update the valid iterator ID for both this DataPipe object and `main_datapipe`.
        `main_datapipe.reset()` is called when the ID is incremented to a new generation.
        """
        # 1. First time any child iterator is created
        if self.main_datapipe._valid_iterator_id is None:
            self.main_datapipe._valid_iterator_id = 0  # type: ignore[attr-defined]
        # 2. This instance was already in the same generation as `main_datapipe`,
        #    we need to increment the ID further by 1
        elif self.main_datapipe._valid_iterator_id == self._valid_iterator_id:  # type: ignore[has-type]
            self.main_datapipe._valid_iterator_id += 1  # type: ignore[attr-defined]
            # Whenever a new generation of iterator is created, the `main_datapipe` must reset
            if not self.main_datapipe.is_every_instance_exhausted():
                warnings.warn("Some child DataPipes are not exhausted when __iter__ is called. We are resetting "
<<<<<<< HEAD
                              "the buffer and each child DataPipe will read from the start again.", UserWarning, stacklevel=2)
=======
                              "the buffer and each child DataPipe will read from the start again.", UserWarning, stacklevel=TO_BE_DETERMINED)
>>>>>>> fff02e67
            self.main_datapipe.reset()
        # 3. Otherwise, the iterator is behind the others, so it will just need to catch up by setting
        #    the instance's iterator to match that of `main_datapipe`
        self._valid_iterator_id = self.main_datapipe._valid_iterator_id
        return self._valid_iterator_id

    # This method is called by `hook_iterator` in `_typing.py`.
    def _check_valid_iterator_id(self, iterator_id) -> bool:
        r"""
        Check the valid iterator ID against that of DataPipe object and that of `main_datapipe`.
        """
        return iterator_id == self._valid_iterator_id and iterator_id == self.main_datapipe._valid_iterator_id


@functional_datapipe('demux')
class DemultiplexerIterDataPipe(IterDataPipe):
    r"""
    Splits the input DataPipe into multiple child DataPipes, using the given
    classification function (functional name: ``demux``). A list of the child DataPipes is returned from this operation.

    Args:
        datapipe: Iterable DataPipe being filtered
        num_instances: number of instances of the DataPipe to create
        classifier_fn: a function that maps values to an integer within the range ``[0, num_instances - 1]`` or ``None``
        drop_none: defaults to ``False``, if ``True``, the function will skip over elements classified as ``None``
        buffer_size: this defines the maximum number of inputs that the buffer can hold across all child
            DataPipes while waiting for their values to be yielded.
            Defaults to ``1000``. Use ``-1`` for the unlimited buffer.

    Examples:
        >>> # xdoctest: +REQUIRES(module:torchdata)
        >>> from torchdata.datapipes.iter import IterableWrapper
        >>> def odd_or_even(n):
        ...     return n % 2
        >>> source_dp = IterableWrapper(range(5))
        >>> dp1, dp2 = source_dp.demux(num_instances=2, classifier_fn=odd_or_even)
        >>> list(dp1)
        [0, 2, 4]
        >>> list(dp2)
        [1, 3]
        >>> # It can also filter out any element that gets `None` from the `classifier_fn`
        >>> def odd_or_even_no_zero(n):
        ...     return n % 2 if n != 0 else None
        >>> dp1, dp2 = source_dp.demux(num_instances=2, classifier_fn=odd_or_even_no_zero, drop_none=True)
        >>> list(dp1)
        [2, 4]
        >>> list(dp2)
        [1, 3]
    """
    def __new__(cls, datapipe: IterDataPipe, num_instances: int,
                classifier_fn: Callable[[T_co], Optional[int]], drop_none: bool = False, buffer_size: int = 1000):
        if num_instances < 1:
            raise ValueError(f"Expected `num_instances` larger than 0, but {num_instances} is found")

        _check_unpickable_fn(classifier_fn)

        # When num_instances == 1, demux can be replaced by filter,
        # but keep it as Demultiplexer for the sake of consistency
        # like throwing Error when classification result is out of o range
        container = _DemultiplexerIterDataPipe(datapipe, num_instances, classifier_fn, drop_none, buffer_size)
        return [_ChildDataPipe(container, i) for i in range(num_instances)]


class _DemultiplexerIterDataPipe(IterDataPipe, _ContainerTemplate):
    r"""
    Container to hold instance-specific information on behalf of DemultiplexerIterDataPipe. It tracks
    the state of its child DataPipes, maintains the buffer, classifies and yields the next correct value
    as requested by the child DataPipes.
    """

    def __init__(self, datapipe: IterDataPipe[T_co], num_instances: int,
                 classifier_fn: Callable[[T_co], Optional[int]], drop_none: bool, buffer_size: int):
        self.main_datapipe = datapipe
        self._datapipe_iterator: Optional[Iterator[Any]] = None
        self.num_instances = num_instances
        self.buffer_size = buffer_size
        if self.buffer_size < 0:
            warnings.warn(
                "Unlimited buffer size is set for `demux`, "
                "please be aware of OOM at random places",
<<<<<<< HEAD
                UserWarning, stacklevel=2
=======
                UserWarning, stacklevel=TO_BE_DETERMINED
>>>>>>> fff02e67
            )
        self.current_buffer_usage = 0
        self.child_buffers: List[Deque[T_co]] = [deque() for _ in range(num_instances)]
        self.classifier_fn = classifier_fn
        self.drop_none = drop_none
        self.main_datapipe_exhausted = False
        self._child_stop: List[bool] = [True for _ in range(num_instances)]

    def _find_next(self, instance_id: int) -> T_co:  # type: ignore[type-var]
        while True:
            if self.main_datapipe_exhausted or self._child_stop[instance_id]:
                raise StopIteration
            if self._datapipe_iterator is None:
                raise ValueError(
                    "_datapipe_iterator has not been set, likely because this private method is called directly "
                    "without invoking get_next_element_by_instance() first.")
            value = next(self._datapipe_iterator)
            classification = self.classifier_fn(value)
            if classification is None and self.drop_none:
                StreamWrapper.close_streams(value)
                continue
            if classification is None or classification >= self.num_instances or classification < 0:
                raise ValueError(f"Output of the classification fn should be between 0 and {self.num_instances - 1}. " +
                                 f"{classification} is returned.")
            if classification == instance_id:
                return value
            self.child_buffers[classification].append(value)
            self.current_buffer_usage += 1
            if self.buffer_size >= 0 and self.current_buffer_usage > self.buffer_size:
                raise BufferError(
                    f"DemultiplexerIterDataPipe buffer overflow, buffer size {self.buffer_size} is insufficient.")

    def get_next_element_by_instance(self, instance_id: int):
        if self._datapipe_iterator is None and self._child_stop[instance_id]:
            self._datapipe_iterator = iter(self.main_datapipe)
            self._snapshot_state = _SnapshotState.Iterating  # This is necessary for the DataPipe to reset properly.
            self.main_datapipe_exhausted = False
            for i in range(self.num_instances):
                self._child_stop[i] = False

        try:
            while not self._child_stop[instance_id]:
                if self.child_buffers[instance_id]:
                    self.current_buffer_usage -= 1
                    yield self.child_buffers[instance_id].popleft()
                else:
                    try:
                        yield self._find_next(instance_id)
                    except StopIteration:
                        self._child_stop[instance_id] = True
                        self.main_datapipe_exhausted = True
                        self._datapipe_iterator = None
        finally:
            self._child_stop[instance_id] = True
            # Cleanup _datapipe_iterator for the case that demux exits earlier
            if all(self._child_stop):
                self._datapipe_iterator = None
            if self.child_buffers[instance_id]:
                self._cleanup(instance_id)

    def is_every_instance_exhausted(self) -> bool:
        return self.main_datapipe_exhausted and all(self._child_stop)

    def get_length_by_instance(self, instance_id: int) -> int:
        raise TypeError

    def reset(self) -> None:
        self._datapipe_iterator = None
        self.current_buffer_usage = 0
        self.child_buffers = [deque() for _ in range(self.num_instances)]
        self._child_stop = [True for _ in range(self.num_instances)]
        self.main_datapipe_exhausted = False

    def __getstate__(self):
        state = (
            self.main_datapipe,
            self.num_instances,
            self.buffer_size,
            self.classifier_fn,
            self.drop_none,
            self._valid_iterator_id,
            self._number_of_samples_yielded,
        )
        if IterDataPipe.getstate_hook is not None:
            return IterDataPipe.getstate_hook(state)
        return state

    def __setstate__(self, state):
        (
            self.main_datapipe,
            self.num_instances,
            self.buffer_size,
            self.classifier_fn,
            self.drop_none,
            self._valid_iterator_id,
            self._number_of_samples_yielded,
        ) = state
        self._datapipe_iterator = None
        self.current_buffer_usage = 0
        self.child_buffers = [deque() for _ in range(self.num_instances)]
        self._child_stop = [True for _ in range(self.num_instances)]
        self.main_datapipe_exhausted = False

    def _cleanup(self, instance_id: Optional[int] = None):
        ids = range(self.num_instances) if instance_id is None else [instance_id, ]
        for i in ids:
            q = self.child_buffers[i]
            while q:
                d = q.popleft()
                StreamWrapper.close_streams(d)


    def __del__(self):
        self._cleanup()


@functional_datapipe('mux')
class MultiplexerIterDataPipe(IterDataPipe):
    r"""
    Yields one element at a time from each of the input Iterable DataPipes (functional name: ``mux``). As in,
    one element from the 1st input DataPipe, then one element from the 2nd DataPipe in the next iteration,
    and so on. It ends when the shortest input DataPipe is exhausted.

    Args:
        datapipes: Iterable DataPipes that will take turn to yield their elements, until the shortest DataPipe is exhausted

    Example:
        >>> # xdoctest: +REQUIRES(module:torchdata)
        >>> from torchdata.datapipes.iter import IterableWrapper
        >>> dp1, dp2, dp3 = IterableWrapper(range(3)), IterableWrapper(range(10, 15)), IterableWrapper(range(20, 25))
        >>> list(dp1.mux(dp2, dp3))
        [0, 10, 20, 1, 11, 21, 2, 12, 22]
    """
    def __init__(self, *datapipes):
        self.datapipes = datapipes
        self.buffer: List = []  # Store values to be yielded only when every iterator provides one

    def __iter__(self):
        iterators = [iter(x) for x in self.datapipes]
        while len(iterators):
            for it in iterators:
                try:
                    value = next(it)
                    self.buffer.append(value)
                except StopIteration:
                    self.buffer.clear()
                    return
            yield from self.buffer
            self.buffer.clear()

    def __len__(self):
        if all(isinstance(dp, Sized) for dp in self.datapipes):
            return min(len(dp) for dp in self.datapipes) * len(self.datapipes)
        else:
            raise TypeError(f"{type(self).__name__} instance doesn't have valid length")

    def reset(self) -> None:
        self.buffer = []

    def __getstate__(self):
        state = (
            self.datapipes,
            self._valid_iterator_id,
            self._number_of_samples_yielded,
        )
        if IterDataPipe.getstate_hook is not None:
            return IterDataPipe.getstate_hook(state)
        return state

    def __setstate__(self, state):
        (
            self.datapipes,
            self._valid_iterator_id,
            self._number_of_samples_yielded,
        ) = state
        self.buffer = []

    def __del__(self):
        self.buffer.clear()


@functional_datapipe('zip')
class ZipperIterDataPipe(IterDataPipe[Tuple[T_co]]):
    r"""
    Aggregates elements into a tuple from each of the input DataPipes (functional name: ``zip``).
    The output is stopped as soon as the shortest input DataPipe is exhausted.

    Args:
        *datapipes: Iterable DataPipes being aggregated

    Example:
        >>> # xdoctest: +REQUIRES(module:torchdata)
        >>> from torchdata.datapipes.iter import IterableWrapper
        >>> dp1, dp2, dp3 = IterableWrapper(range(5)), IterableWrapper(range(10, 15)), IterableWrapper(range(20, 25))
        >>> list(dp1.zip(dp2, dp3))
        [(0, 10, 20), (1, 11, 21), (2, 12, 22), (3, 13, 23), (4, 14, 24)]
    """
    datapipes: Tuple[IterDataPipe]

    def __init__(self, *datapipes: IterDataPipe):
        if not all(isinstance(dp, IterDataPipe) for dp in datapipes):
            raise TypeError("All inputs are required to be `IterDataPipe` "
                            "for `ZipIterDataPipe`.")
        super().__init__()
        self.datapipes = datapipes  # type: ignore[assignment]

    def __iter__(self) -> Iterator[Tuple[T_co]]:
        iterators = [iter(datapipe) for datapipe in self.datapipes]
        yield from zip(*iterators)

    def __len__(self) -> int:
        if all(isinstance(dp, Sized) for dp in self.datapipes):
            return min(len(dp) for dp in self.datapipes)
        else:
            raise TypeError(f"{type(self).__name__} instance doesn't have valid length")<|MERGE_RESOLUTION|>--- conflicted
+++ resolved
@@ -154,11 +154,7 @@
             warnings.warn(
                 "Unlimited buffer size is set for `fork`, "
                 "please be aware of OOM at random places",
-<<<<<<< HEAD
-                UserWarning, stacklevel=2
-=======
                 UserWarning, stacklevel=TO_BE_DETERMINED
->>>>>>> fff02e67
             )
         if copy is None:
             self.copy_fn = _no_op
@@ -335,11 +331,7 @@
             # Whenever a new generation of iterator is created, the `main_datapipe` must reset
             if not self.main_datapipe.is_every_instance_exhausted():
                 warnings.warn("Some child DataPipes are not exhausted when __iter__ is called. We are resetting "
-<<<<<<< HEAD
-                              "the buffer and each child DataPipe will read from the start again.", UserWarning, stacklevel=2)
-=======
                               "the buffer and each child DataPipe will read from the start again.", UserWarning, stacklevel=TO_BE_DETERMINED)
->>>>>>> fff02e67
             self.main_datapipe.reset()
         # 3. Otherwise, the iterator is behind the others, so it will just need to catch up by setting
         #    the instance's iterator to match that of `main_datapipe`
@@ -420,11 +412,7 @@
             warnings.warn(
                 "Unlimited buffer size is set for `demux`, "
                 "please be aware of OOM at random places",
-<<<<<<< HEAD
-                UserWarning, stacklevel=2
-=======
                 UserWarning, stacklevel=TO_BE_DETERMINED
->>>>>>> fff02e67
             )
         self.current_buffer_usage = 0
         self.child_buffers: List[Deque[T_co]] = [deque() for _ in range(num_instances)]

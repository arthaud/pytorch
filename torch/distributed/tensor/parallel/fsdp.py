import warnings
from typing import List, Optional, Tuple

import torch
import torch.distributed as dist
from torch.distributed._shard.sharded_tensor import (
    Shard,
)
from torch.distributed.tensor.parallel._data_parallel_utils import (
    _chunk_tensor,
    _flatten_tensor,
    _pre_load_state_dict,
    _unflatten_tensor,
    _STShardingInfo,
)

__all__ = ["enable_2d_with_fsdp"]


def enable_2d_with_fsdp() -> bool:
    """
    The API registers the extension which is needed for Tensor Parallelism (TP)
    to work with FullyShardedDataParallel (FSDP). We first parallelize parameters
    within one module or sub_modules based on a parallelize_plan and will let FSDP
    reshard the local tensor of distributed parameter which is essentially a DTensor.

    Return:
        A `bool` indicated whether extension registration succeeds or not.
    """

    torch._C._log_api_usage_once("torch.distributed.tensor.parallel.enable_2d_with_fsdp")

    try:
        from torch.distributed.fsdp._fsdp_extensions import (
            _set_fsdp_extensions,
            FSDPExtensions,
        )

        class DTensorExtensions(FSDPExtensions):
            def pre_flatten_transform(
                self,
                tensor: torch.Tensor,
            ) -> Tuple[torch.Tensor, Optional[_STShardingInfo]]:
                return _flatten_tensor(tensor)

            def post_unflatten_transform(
                self, tensor: torch.Tensor, param_extension: _STShardingInfo
            ) -> torch.Tensor:
                return _unflatten_tensor(tensor, param_extension)

            def chunk_tensor(
                self,
                tensor: torch.Tensor,
                rank: int,
                world_size: int,
                num_devices_per_node: int,
                pg: dist.ProcessGroup,
            ) -> torch.Tensor:
                return _chunk_tensor(tensor, rank, world_size, num_devices_per_node, pg)

            def pre_load_state_dict_transform(
                self,
                tensor: torch.Tensor,
            ) -> Tuple[torch.Tensor, List[Shard]]:
                return _pre_load_state_dict(tensor)

        _set_fsdp_extensions(DTensorExtensions())
        return True

    except BaseException as e:
        warnings.warn(
            "PyTorch doesn't have TensorFlattener extension point available"
            "2D parallelism won't work with FSDP"
<<<<<<< HEAD
            f"exception: {e}", stacklevel=2
=======
            f"exception: {e}", stacklevel=TO_BE_DETERMINED
>>>>>>> fff02e67
        )
        return False<|MERGE_RESOLUTION|>--- conflicted
+++ resolved
@@ -71,10 +71,6 @@
         warnings.warn(
             "PyTorch doesn't have TensorFlattener extension point available"
             "2D parallelism won't work with FSDP"
-<<<<<<< HEAD
-            f"exception: {e}", stacklevel=2
-=======
             f"exception: {e}", stacklevel=TO_BE_DETERMINED
->>>>>>> fff02e67
         )
         return False
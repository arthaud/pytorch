#!/bin/bash

# Common util **functions** that can be sourced in other scripts.

# note: printf is used instead of echo to avoid backslash
# processing and to properly handle values that begin with a '-'.

log() { printf '%s\n' "$*"; }
error() { log "ERROR: $*" >&2; }
fatal() { error "$@"; exit 1; }

# compositional trap taken from https://stackoverflow.com/a/7287873/23845
# appends a command to a trap
#
# - 1st arg:  code to add
# - remaining args:  names of traps to modify
#
trap_add() {
    trap_add_cmd=$1; shift || fatal "${FUNCNAME[0]} usage error"
    for trap_add_name in "$@"; do
        trap -- "$(
            # helper fn to get existing trap command from output
            # of trap -p
            extract_trap_cmd() { printf '%s\n' "$3"; }
            # print existing trap command with newline
            eval "extract_trap_cmd $(trap -p "${trap_add_name}")"
            # print the new trap command
            printf '%s\n' "${trap_add_cmd}"
        )" "${trap_add_name}" \
            || fatal "unable to add to trap ${trap_add_name}"
    done
}
# set the trace attribute for the above function.  this is
# required to modify DEBUG or RETURN traps because functions don't
# inherit them unless the trace attribute is set
declare -f -t trap_add

function assert_git_not_dirty() {
    # TODO: we should add an option to `build_amd.py` that reverts the repo to
    #       an unmodified state.
    if [[ "$BUILD_ENVIRONMENT" != *rocm* ]] && [[ "$BUILD_ENVIRONMENT" != *xla* ]] ; then
        git_status=$(git status --porcelain)
        if [[ $git_status ]]; then
            echo "Build left local git repository checkout dirty"
            echo "git status --porcelain:"
            echo "${git_status}"
            exit 1
        fi
    fi
}

function pip_install() {
  # retry 3 times
  # old versions of pip don't have the "--progress-bar" flag
  pip install --progress-bar off "$@" || pip install --progress-bar off "$@" || pip install --progress-bar off "$@" ||\
  pip install "$@" || pip install "$@" || pip install "$@"
}

function pip_uninstall() {
  # uninstall 2 times
  pip uninstall -y "$@" || pip uninstall -y "$@"
}

function get_exit_code() {
  set +e
  "$@"
  retcode=$?
  set -e
  return $retcode
}

function get_bazel() {
  if [[ $(uname) == "Darwin" ]]; then
    # download bazel version
    curl https://github.com/bazelbuild/bazel/releases/download/4.2.1/bazel-4.2.1-darwin-x86_64  -Lo tools/bazel
    # verify content
    echo '74d93848f0c9d592e341e48341c53c87e3cb304a54a2a1ee9cff3df422f0b23c  tools/bazel' | shasum -a 256 -c >/dev/null
  else
    # download bazel version
    curl https://ossci-linux.s3.amazonaws.com/bazel-4.2.1-linux-x86_64 -o tools/bazel
    # verify content
    echo '1a4f3a3ce292307bceeb44f459883859c793436d564b95319aacb8af1f20557c  tools/bazel' | shasum -a 256 -c >/dev/null
  fi

  chmod +x tools/bazel
}

function install_monkeytype {
  # Install MonkeyType
  pip_install MonkeyType
}


function get_pinned_commit() {
  cat .github/ci_commit_pins/"${1}".txt
}

function install_torchvision() {
  local commit
  commit=$(get_pinned_commit vision)
  pip_install --no-use-pep517 --user "git+https://github.com/pytorch/vision.git@${commit}"
}

function checkout_install_torchvision() {
  local commit
  commit=$(get_pinned_commit vision)
  git clone https://github.com/pytorch/vision
  pushd vision
  git checkout "${commit}"
  time python setup.py install
  popd
}

function clone_pytorch_xla() {
  if [[ ! -d ./xla ]]; then
    git clone --recursive --quiet https://github.com/pytorch/xla.git
    pushd xla
    # pin the xla hash so that we don't get broken by changes to xla
    git checkout "$(cat ../.github/ci_commit_pins/xla.txt)"
    git submodule sync
    git submodule update --init --recursive
    popd
  fi
}

function install_filelock() {
  pip_install filelock
}

function install_triton() {
  local commit
  if [[ "${TEST_CONFIG}" == *rocm* ]]; then
    echo "skipping triton due to rocm"
  else
    commit=$(get_pinned_commit triton)
    pip_install --user "git+https://github.com/openai/triton@${commit}#subdirectory=python"
  fi
}

<<<<<<< HEAD
function install_huggingface() {
  pip_install pandas
  pip_install scipy
  pip_install git+https://github.com/huggingface/transformers.git#egg=transformers
}

function install_timm() {
  pip_install pandas
  pip_install scipy
  pip_install git+https://github.com/rwightman/pytorch-image-models
=======
function setup_torchdeploy_deps(){
  conda install -y cmake
  conda install -y -c conda-forge libpython-static=3.10
  local CC
  local CXX
  CC="$(which gcc)"
  CXX="$(which g++)"
  export CC
  export CXX
  pip install --upgrade pip
}

function checkout_install_torchdeploy() {
  local commit
  setup_torchdeploy_deps
  pushd ..
  git clone --recurse-submodules https://github.com/pytorch/multipy.git
  pushd multipy
  # with ABI flag change
  python multipy/runtime/example/generate_examples.py
  pip install -e . --install-option="--abicxx"
  popd
  popd
}

function test_torch_deploy(){
 pushd ..
 pushd multipy
 ./multipy/runtime/build/test_deploy
 popd
 popd
>>>>>>> 94c41171
}

function test_functorch() {
  python test/run_test.py --functorch --verbose
}

function print_sccache_stats() {
  echo 'PyTorch Build Statistics'
  sccache --show-stats

  if [[ -n "${OUR_GITHUB_JOB_ID}" ]]; then
    sccache --show-stats --stats-format json | jq .stats \
      > "sccache-stats-${BUILD_ENVIRONMENT}-${OUR_GITHUB_JOB_ID}.json"
  else
    echo "env var OUR_GITHUB_JOB_ID not set, will not write sccache stats to json"
  fi
}<|MERGE_RESOLUTION|>--- conflicted
+++ resolved
@@ -137,18 +137,6 @@
   fi
 }
 
-<<<<<<< HEAD
-function install_huggingface() {
-  pip_install pandas
-  pip_install scipy
-  pip_install git+https://github.com/huggingface/transformers.git#egg=transformers
-}
-
-function install_timm() {
-  pip_install pandas
-  pip_install scipy
-  pip_install git+https://github.com/rwightman/pytorch-image-models
-=======
 function setup_torchdeploy_deps(){
   conda install -y cmake
   conda install -y -c conda-forge libpython-static=3.10
@@ -180,7 +168,18 @@
  ./multipy/runtime/build/test_deploy
  popd
  popd
->>>>>>> 94c41171
+}
+
+function install_huggingface() {
+  pip_install pandas
+  pip_install scipy
+  pip_install git+https://github.com/huggingface/transformers.git#egg=transformers
+}
+
+function install_timm() {
+  pip_install pandas
+  pip_install scipy
+  pip_install git+https://github.com/rwightman/pytorch-image-models
 }
 
 function test_functorch() {

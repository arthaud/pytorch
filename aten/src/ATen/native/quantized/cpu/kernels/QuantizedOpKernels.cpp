--- conflicted
+++ resolved
@@ -2640,6 +2640,8 @@
                   &dequantize_tensor_per_channel_affine_cpu);
 REGISTER_DISPATCH(dequantize_tensor_per_tensor_affine_stub,
                   &dequantize_tensor_per_tensor_affine_cpu);
+REGISTER_DISPATCH(dequantize_tensor_per_channel_float_qparams_stub,
+                  &dequantize_tensor_per_channel_float_qparams_cpu);
 REGISTER_DISPATCH(fake_quant_grad_learnable_tensor_stub,
                   &fake_quantize_learnable_tensor_grad_kernel_cpu);
 REGISTER_DISPATCH(fake_quant_grad_per_channel_stub,
@@ -2683,18 +2685,12 @@
 REGISTER_DISPATCH(
     quantize_tensor_per_channel_affine_stub,
     &quantize_tensor_per_channel_affine_cpu);
-REGISTER_DISPATCH(quantized_normalize_stub, &quantized_normalize_kernel);
-<<<<<<< HEAD
 REGISTER_DISPATCH(
     quantize_tensor_per_channel_float_qparams_stub,
     &quantize_tensor_per_channel_float_qparams_cpu);
-REGISTER_DISPATCH(
-    dequantize_tensor_per_channel_float_qparams_stub,
-    &dequantize_tensor_per_channel_float_qparams_cpu);
-=======
+REGISTER_DISPATCH(quantized_normalize_stub, &quantized_normalize_kernel);
 REGISTER_DISPATCH(qupsample_bilinear2d_nhwc_stub,
                   &qupsample_bilinear2d_nhwc_kernel);
->>>>>>> 0ff0fea4
 
 } // namespace native
 } // namespace at